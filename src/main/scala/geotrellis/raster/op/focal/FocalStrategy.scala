--- conflicted
+++ resolved
@@ -92,13 +92,8 @@
         done = true 
       } else {
         cursor.move(Movement.Right)
-<<<<<<< HEAD
-        x += 1
-        if(x - cursor.extent >= 0) {
-=======
         col += 1
-        if(col - cursor.dim >= 0) {
->>>>>>> 8d0b0416
+        if(col - cursor.extent >= 0) {
           zagTime = true
         }
       }
