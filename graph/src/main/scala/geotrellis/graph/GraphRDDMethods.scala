package geotrellis.graph

import geotrellis.spark._
import geotrellis.graph.op._

import geotrellis.raster._

import geotrellis.vector.Line
import org.apache.spark.Partitioner

import org.apache.spark.graphx._

import org.apache.spark.SparkContext._

import org.apache.spark.rdd.RDD

import spire.syntax.cfor._

import scalaz._

import reflect.ClassTag

trait GraphRDDMethods[K] {

  implicit val keyClassTag: ClassTag[K]

  val graphRDD: GraphRDD[K]

  implicit val _sc: SpatialComponent[K]

  private lazy val getVertexIdByColAndRow: (Long, Long) => VertexId = {
    val metaData = graphRDD.metaData
    val gridBounds = metaData.gridBounds
    val tileLayout = metaData.tileLayout

    val (layoutCols, layoutRows) = (gridBounds.width - 1, gridBounds.height - 1)
    val (tileCols, tileRows) = (tileLayout.tileCols, tileLayout.tileRows)

    (col: Long, row: Long) => {
      val layoutCol = col / tileCols
      val layoutRow = row / tileRows

      val tileCol = col % tileCols
      val tileRow = row % tileRows

      ((layoutRow * tileRows + tileRow)
        * tileCols * layoutCols + layoutCol * tileCols + tileCol)
    }
  }

  private lazy val getColAndRowFromVertexId: (VertexId) => (Long, Long) = {
    val metaData = graphRDD.metaData
    val gridBounds = metaData.gridBounds
    val tileLayout = metaData.tileLayout

    val totalCols = tileLayout.tileCols * (gridBounds.width - 1)

    (vertexId: VertexId) => (vertexId % totalCols, vertexId / totalCols)
  }

  def toRaster(partitioner: Option[Partitioner] = None): RDD[(K, Tile)] with Metadata[RasterMetaData] = {
    val metaData = graphRDD.metaData

    val tileLayout = metaData.tileLayout

    val (tileCols, tileRows) = (tileLayout.tileCols, tileLayout.tileRows)
    val tileSize = tileCols * tileRows

    val verticesGroupedByTile = graphRDD.vertices.map {
      case (vertexId, value) =>
        val (c, r) = getColAndRowFromVertexId(vertexId)
        ((c, r), value)
    }.groupBy {
      case ((c, r), value) => (c.toInt / tileCols, r.toInt / tileRows)
    }

    val keysAsPairRDD = graphRDD.keysRDD.map(k => {
      val SpatialKey(col, row) = k
      ((col, row), k)
    })

<<<<<<< HEAD
    val resRDD: RDD[(K, Tile)] = keysAsPairRDD
      .join(verticesGroupedByTile)
      .map { case(_, (key, iter)) =>
        val in = iter.toArray
        val tile = ArrayTile.empty(DoubleConstantNoDataCellType, tileCols, tileRows)
        cfor(0)(_  < in.size, _ + 1) { i =>
          val ((c, r), v) = in(i)
          val (tileCol, tileRow) = ((c % tileCols).toInt, (r % tileRows).toInt)
          val idx = tileRow * tileCols + tileCol

          tile.updateDouble(idx, v)
=======
    val resRDD: RDD[(K, Tile)] =
      partitioner
        .fold(keysAsPairRDD.join(verticesGroupedByTile))(keysAsPairRDD.join(verticesGroupedByTile, _))
        .map { case (_, (key, iter)) =>
          val in = iter.toArray
          val tile = ArrayTile.empty(TypeDouble, tileCols, tileRows)
          cfor(0)(_ < in.size, _ + 1) { i =>
            val ((c, r), v) = in(i)
            val (tileCol, tileRow) = ((c % tileCols).toInt, (r % tileRows).toInt)
            val idx = tileRow * tileCols + tileCol

            tile.updateDouble(idx, v)
          }

          (key, tile)
>>>>>>> b3b859d8
        }

    (resRDD, metaData)
  }

  def shortestPath(sources: Seq[(Long, Long)]): GraphRDD[K] =
    ShortestPath(graphRDD, sources.map { case((c, r)) =>
      getVertexIdByColAndRow(c, r)
    })

  def shortestPath(source: (Long, Long), dest: (Long, Long)): Seq[Line] =
    ShortestPath(
      graphRDD,
      getVertexIdByColAndRow(source._1, source._2),
      getVertexIdByColAndRow(dest._1, dest._2)
    )
      .map(seq => {
        val doubleCoordinates = seq.map(vertexId => {
          val (c, r) = getColAndRowFromVertexId(vertexId)
          (c.toDouble, r.toDouble)
        })

        Line(doubleCoordinates)
      })

  def costDistance(points: Seq[(Int, Int)])(implicit dummy: DI): RasterRDD[K] =
    costDistance(points.map { case(c, r) => (c.toLong, r.toLong) })

  def costDistance(points: Seq[(Long, Long)]): RasterRDD[K] =
    CostDistance(graphRDD, points)

  def costDistanceWithPath(start: (Int, Int), dest: (Int, Int))
    (implicit dummy: DI): Seq[Line] =
    costDistanceWithPath(
      (start._1.toLong, start._2.toLong),
      (dest._1.toLong, dest._2.toLong)
    )

  def costDistanceWithPath(start: (Long, Long), dest: (Long, Long)): Seq[Line] =
    CostDistance(graphRDD, start, dest)

}<|MERGE_RESOLUTION|>--- conflicted
+++ resolved
@@ -79,25 +79,12 @@
       ((col, row), k)
     })
 
-<<<<<<< HEAD
-    val resRDD: RDD[(K, Tile)] = keysAsPairRDD
-      .join(verticesGroupedByTile)
-      .map { case(_, (key, iter)) =>
-        val in = iter.toArray
-        val tile = ArrayTile.empty(DoubleConstantNoDataCellType, tileCols, tileRows)
-        cfor(0)(_  < in.size, _ + 1) { i =>
-          val ((c, r), v) = in(i)
-          val (tileCol, tileRow) = ((c % tileCols).toInt, (r % tileRows).toInt)
-          val idx = tileRow * tileCols + tileCol
-
-          tile.updateDouble(idx, v)
-=======
     val resRDD: RDD[(K, Tile)] =
       partitioner
         .fold(keysAsPairRDD.join(verticesGroupedByTile))(keysAsPairRDD.join(verticesGroupedByTile, _))
         .map { case (_, (key, iter)) =>
           val in = iter.toArray
-          val tile = ArrayTile.empty(TypeDouble, tileCols, tileRows)
+          val tile = ArrayTile.empty(DoubleConstantNoDataCellType, tileCols, tileRows)
           cfor(0)(_ < in.size, _ + 1) { i =>
             val ((c, r), v) = in(i)
             val (tileCol, tileRow) = ((c % tileCols).toInt, (r % tileRows).toInt)
@@ -107,7 +94,6 @@
           }
 
           (key, tile)
->>>>>>> b3b859d8
         }
 
     (resRDD, metaData)
