package geotrellis.feature

import com.vividsolutions.jts.{geom => jts}
import GeomFactory._

object Point {

  def apply(x: Double, y: Double): Point =
    Point(factory.createPoint(new jts.Coordinate(x, y)))

  implicit def jts2Point(jtsGeom: jts.Point): Point = apply(jtsGeom)

}

case class Point(jtsGeom: jts.Point) extends Geometry
                                     with Relatable
                                     with ZeroDimensions {

  assert(!jtsGeom.isEmpty)

  val x: Double =
    jtsGeom.getX
  val y: Double =
    jtsGeom.getY

  // -- Intersection

  def &(other: Geometry): PointOrNoResult =
    intersection(other)
  def intersection(other: Geometry): PointOrNoResult =
    jtsGeom.intersection(other.jtsGeom)

  // -- Union

  def |(g: ZeroDimensions): PointZeroDimensionsUnionResult =
    union(g)
  def union(g: ZeroDimensions): PointZeroDimensionsUnionResult =
    jtsGeom.union(g.jtsGeom)

  def |(l: Line): PointLineUnionResult =
    union(l)
  def union(l: Line): PointLineUnionResult =
    jtsGeom.union(l.jtsGeom)

  def |(p: Polygon): AtMostOneDimensionPolygonUnionResult =
    union(p)
  def union(p: Polygon): AtMostOneDimensionPolygonUnionResult =
    jtsGeom.union(p.jtsGeom)

  def |(ls: MultiLine): PointMultiLineUnionResult =
    union(ls)
  def union(ls: MultiLine): PointMultiLineUnionResult =
    jtsGeom.union(ls.jtsGeom)

  def |(ps: MultiPolygon): AtMostOneDimensionMultiPolygonUnionResult =
    union(ps)
  def union(ps: MultiPolygon): AtMostOneDimensionMultiPolygonUnionResult =
    jtsGeom.union(ps.jtsGeom)

  // -- Difference

  def -(other: Geometry): PointGeometryDifferenceResult =
    difference(other)
  def difference(other: Geometry): PointGeometryDifferenceResult =
    jtsGeom.difference(other.jtsGeom)

  // -- SymDifference

  def symDifference(p: Point): PointPointSymDifferenceResult =
    jtsGeom.symDifference(p.jtsGeom)

  def symDifference(l: Line): ZeroDimensionsLineSymDifferenceResult =
    jtsGeom.symDifference(l.jtsGeom)

  def symDifference(p: Polygon): ZeroDimensionsPolygonSymDifferenceResult =
    jtsGeom.symDifference(p.jtsGeom)

  def symDifference(ps: MultiPoint): ZeroDimensionsMultiPointSymDifferenceResult =
    jtsGeom.symDifference(ps.jtsGeom)

  def symDifference(ls: MultiLine): ZeroDimensionsMultiLineSymDifferenceResult =
    jtsGeom.symDifference(ls.jtsGeom)

  def symDifference(ps: MultiPolygon): ZeroDimensionsMultiPolygonSymDifferenceResult =
    jtsGeom.symDifference(ps.jtsGeom)

  // -- Buffer

<<<<<<< HEAD
  def buffer(d: Double): Polygon =
    geom.buffer(d) match {
=======
  def buffer(d: Double): Polygon = {
    val result = jtsGeom.buffer(d)
    result match {
>>>>>>> 98336646
      case p: jts.Polygon => Polygon(p)
      case x =>
        sys.error(s"Unexpected result for Point buffer: ${x.getGeometryType}")
    }

  // -- Predicates

  def contains(g: ZeroDimensions): Boolean =
    jtsGeom.contains(g.jtsGeom)

  def coveredBy(g: Geometry): Boolean =
    jtsGeom.coveredBy(g.jtsGeom)

  def covers(p: Point): Boolean =
    jtsGeom.covers(p.jtsGeom)

  def touches(g: AtLeastOneDimension): Boolean =
    jtsGeom.touches(g.jtsGeom)

  def within(g: Geometry): Boolean =
    jtsGeom.within(g.jtsGeom)

}<|MERGE_RESOLUTION|>--- conflicted
+++ resolved
@@ -86,14 +86,8 @@
 
   // -- Buffer
 
-<<<<<<< HEAD
   def buffer(d: Double): Polygon =
     geom.buffer(d) match {
-=======
-  def buffer(d: Double): Polygon = {
-    val result = jtsGeom.buffer(d)
-    result match {
->>>>>>> 98336646
       case p: jts.Polygon => Polygon(p)
       case x =>
         sys.error(s"Unexpected result for Point buffer: ${x.getGeometryType}")
