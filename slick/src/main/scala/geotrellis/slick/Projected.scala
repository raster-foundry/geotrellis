/*
 * Copyright (c) 2014 Azavea.
 *
 * Licensed under the Apache License, Version 2.0 (the "License");
 * you may not use this file except in compliance with the License.
 * You may obtain a copy of the License at
 *
 * http://www.apache.org/licenses/LICENSE-2.0
 *
 * Unless required by applicable law or agreed to in writing, software
 * distributed under the License is distributed on an "AS IS" BASIS,
 * WITHOUT WARRANTIES OR CONDITIONS OF ANY KIND, either express or implied.
 * See the License for the specific language governing permissions and
 * limitations under the License.
 */

package geotrellis.slick

import geotrellis.proj4.CRS
import geotrellis.vector._
import geotrellis.vector.reproject.Reproject


object Projected {
  implicit def toGeometry[G <: Geometry](p: Projected[G]) = p.geom
}

/**
<<<<<<< HEAD
 * A case class which represents Geometry with an SRID.
=======
 * This tuples Geometry with an SRID. It is up to the application developer to
 * ensure that the SRID parameter stays semantically consistent.
 *
 * Concretely this class exists because PostGIS requires an SRID to be stored
 * with the Geometry and the decision has been made not to encapsulate SRID
 * semantics in the Geometry hierarchy for the moment.
>>>>>>> fc7391a7
 *
 * @note It is up to the application developer to ensure that
 *       the SRID parameter stays semantically consistent.
 *
 * @note This exists because PostGIS requires an SRID to be stored
 *       with the Geometry and the decision has been made not to encapsulate
 *       SRID semantics in the Geometry hierarchy for the moment.
 *
 * @example {{{
 * import geotrellis.proj4._
 *
 * val projected = Point(1,1).withSRID(4326)  // LatLng, trust me
 * val projected = projected.reproject(LatLng, WebMercator)(3857)
<<<<<<< HEAD
 * }}}
=======
 * </code>
>>>>>>> fc7391a7
 */
case class Projected[+G <: Geometry](geom: G, srid: Int) {
  def reproject(src: CRS, dest: CRS)(destSRID: Int): Projected[G] =
    Projected(Reproject(geom, src, dest).asInstanceOf[G], destSRID)

  def withSRID(newSRID: Int): Projected[G] =
    Projected(geom, newSRID)
}<|MERGE_RESOLUTION|>--- conflicted
+++ resolved
@@ -26,35 +26,22 @@
 }
 
 /**
-<<<<<<< HEAD
- * A case class which represents Geometry with an SRID.
-=======
- * This tuples Geometry with an SRID. It is up to the application developer to
- * ensure that the SRID parameter stays semantically consistent.
- *
- * Concretely this class exists because PostGIS requires an SRID to be stored
- * with the Geometry and the decision has been made not to encapsulate SRID
- * semantics in the Geometry hierarchy for the moment.
->>>>>>> fc7391a7
- *
- * @note It is up to the application developer to ensure that
- *       the SRID parameter stays semantically consistent.
- *
- * @note This exists because PostGIS requires an SRID to be stored
- *       with the Geometry and the decision has been made not to encapsulate
- *       SRID semantics in the Geometry hierarchy for the moment.
- *
- * @example {{{
- * import geotrellis.proj4._
- *
- * val projected = Point(1,1).withSRID(4326)  // LatLng, trust me
- * val projected = projected.reproject(LatLng, WebMercator)(3857)
-<<<<<<< HEAD
- * }}}
-=======
- * </code>
->>>>>>> fc7391a7
- */
+  * A case class which represents Geometry with an SRID.
+  *
+  * @note It is up to the application developer to ensure that
+  *       the SRID parameter stays semantically consistent.
+  *
+  * @note This exists because PostGIS requires an SRID to be stored
+  *       with the Geometry and the decision has been made not to encapsulate
+  *       SRID semantics in the Geometry hierarchy for the moment.
+  *
+  * @example {{{
+  * import geotrellis.proj4._
+  *
+  * val projected = Point(1,1).withSRID(4326)  // LatLng, trust me
+  * val projected = projected.reproject(LatLng, WebMercator)(3857)
+  * }}}
+  */
 case class Projected[+G <: Geometry](geom: G, srid: Int) {
   def reproject(src: CRS, dest: CRS)(destSRID: Int): Projected[G] =
     Projected(Reproject(geom, src, dest).asInstanceOf[G], destSRID)
