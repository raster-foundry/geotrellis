/*
 * Copyright (c) 2014 Azavea.
 *
 * Licensed under the Apache License, Version 2.0 (the "License");
 * you may not use this file except in compliance with the License.
 * You may obtain a copy of the License at
 *
 * http://www.apache.org/licenses/LICENSE-2.0
 *
 * Unless required by applicable law or agreed to in writing, software
 * distributed under the License is distributed on an "AS IS" BASIS,
 * WITHOUT WARRANTIES OR CONDITIONS OF ANY KIND, either express or implied.
 * See the License for the specific language governing permissions and
 * limitations under the License.
 */

package geotrellis.engine

import geotrellis.engine.op.local._
import geotrellis.engine.stats._
import geotrellis.engine.render._
import geotrellis.raster._
import geotrellis.raster.io.arg.ArgReader
import geotrellis.vector.Extent

import geotrellis.raster.op._
import geotrellis.raster.op.stats._
import geotrellis.raster.histogram._
import geotrellis.raster.io.arg._

import org.scalatest._

<<<<<<< HEAD
class RasterSourceSpec extends FunSpec with Matchers with TestEngine  {
  def getRasterSource = 
=======
class RasterSourceSpec extends FunSpec
                          with Matchers
                          with TestEngine
                          with TileBuilders {
  def getRasterSource =
>>>>>>> d289ac70
    RasterSource("mtsthelens_tiled_cached")

  def getSmallRasterSource =
    RasterSource("quad_tiled")

  describe("convert") {
    it("converts an integer RasterSource to a double RasterSource") {
      val rs = createRasterSource(
        Array( 1,10,100,1000,2,2,2,2,2,
               2,20,200,2000,2,2,2,2,2,
               3,30,300,3000,2,2,2,2,2,
               4,40,400,4000,2,2,2,2,2),
        9,4)
      rs.convert(DoubleConstantNoDataCellType).get.cellType should be (DoubleConstantNoDataCellType)
    }
  }

  describe("RasterSource") {
    it("should load a tiled raster with a target extent") {
      val rasterExtent @ RasterExtent(Extent(xmin,_,_,ymax),cw,ch,_,_) =
        RasterSource("mtsthelens_tiled")
          .rasterExtent
          .get

      val newRe =
        RasterExtent(
          Extent(xmin,ymax-(ch*256),xmin+(cw*256),ymax),
          cw,ch,256,256)

      val uncropped = RasterSource("mtsthelens_tiled").get
      val cropped = RasterSource("mtsthelens_tiled",newRe).get

      var count = 0
      for(row <- 0 until 256) {
        for(col <- 0 until 256) {
          withClue(s"Failed at ($col,$row)") {
            uncropped.get(col,row) should be (cropped.get(col,row))
          }
        }
      }
    }

    it("should read from metadata and match a arg reader") {
      val fromRasterSource = RasterSource("SBN_inc_percap").get
      val fromArgReader = ArgReader.read("raster-test/data/sbn/SBN_inc_percap.json").tile

      assertEqual(fromArgReader, fromRasterSource)
    }

    it("should read from metadata and match an arg reader with a target RasterExtent") {
      val RasterExtent(Extent(xmin, ymin, xmax, ymax), cw, ch, cols, rows) =
        RasterSource("SBN_inc_percap").rasterExtent.get
      val qw = (xmax - xmin) / 4
      val qh = (ymax - ymin) / 4
      val target = RasterExtent(Extent(xmin + qw, ymin + qh, xmax - qw, ymax - qh), cols / 3, rows / 3)

      val fromRasterSource = RasterSource("SBN_inc_percap", target).get
      val fromArgReader = ArgReader.read("raster-test/data/sbn/SBN_inc_percap.json", target).tile

      assertEqual(fromArgReader, fromRasterSource)
    }

    it("should mapRaster to a sequence of ints") {
      val RasterExtent(expectedExtent, _, _,_,_) =
        RasterSource("mtsthelens_tiled")
          .rasterExtent
          .get

      val combinedExtent =
        RasterSource("mtsthelens_tiled")
          .mapWithExtent { (tile, extent) =>
            extent
           }
          .converge
          .get
          .reduce(_.combine(_))

      combinedExtent should be (expectedExtent)
    }

    it("should match tiled and non-tiled rasters") {
      val layer = get(io.LoadRasterLayer("SBN_inc_percap_tiled"))
      val tiled = layer.getRaster
      val nonTiledRe = RasterSource("SBN_inc_percap").rasterExtent.get
      val nonTiled = RasterSource("SBN_inc_percap").get

      // println(s"${layer.info.rasterExtent} ${tiled.cols}, ${tiled.rows}")
      // println(s"$nonTiledRe ${nonTiled.cols}, ${nonTiled.rows}")

      for(row <- 0 until nonTiled.rows) {
        for(col <- 0 until nonTiled.cols) {
          withClue(s"Failed at ($col,$row)") {
            nonTiled.get(col,row) should be (tiled.get(col,row))
          }
        }
      }
    }

    it("should converge a tiled raster") {
      val s =
        RasterSource("mtsthelens_tiled_cached")
          .renderPng

      get(s)

    }

    it("should return a RasterSource when possible") {
      val d1 = getRasterSource

      val d2:RasterSource = d1.localAdd(3)
      val d3:RasterSource  = d2 mapTile(local.Add(_, 3))
      val d4:RasterSource = d3 mapTile(r => r.map(z => z + 3))
      val d5:DataSource[Int,Seq[Int]] = d3 map(r => r.findMinMax._2)

      val result1 = get(d1)
      val result2 = get(d2)
      val result3 = get(d3)
      val result4 = get(d4)
      val result5 = get(d5)

      result1.get(100,100) should be (3233)
      result2.get(100,100) should be (3236)
      result3.get(100,100) should be (3239)
      result4.get(100,100) should be (3242)
      result5.head should be (6026)
    }

    it("should return a RasterSource when calling .distribute") {
      val d1:RasterSource = (getRasterSource + 3).distribute
    }

    it("should handle a histogram result") {
      val d = getRasterSource

      val hist = d.tileHistograms
      val hist2:DataSource[Histogram[Int], Histogram[Int]] = d.tileHistograms
      case class MinFromHistogram(h:Op[Histogram[Int]]) extends Op1(h)({
        (h) => Result(h.getMinValue)
      })

      case class FindMin(ints:Op[Seq[Int]]) extends Op1(ints)({
        (ints) => Result(ints.reduce(math.min(_,_)))
      })

      val ints:DataSource[Int,Seq[Int]] = hist.mapOp(MinFromHistogram(_))

      val seqIntVS:ValueSource[Seq[Int]] = ints.converge

      val intVS:ValueSource[Int] = seqIntVS.map( seqInt => seqInt.reduce(math.min(_,_)))
      val intVS2 = ints.reduce(math.min(_,_))

      val histogramResult = get(hist)
      val intsResult = get(ints)

      val intResult = get(intVS)
      val directIntResult = get(intVS2)

      histogramResult.getMinValue should be (2231)
      histogramResult.getMaxValue should be (8367)
      intsResult.length should be (12)
      intResult should be (directIntResult)

    }

    it("should handle combine") {
      val d = getRasterSource
      val d2 = getRasterSource

      val combineDS:RasterSource = d.localCombine(d2)(_+_)
      val initial = get(d)
      val result = get(combineDS)

      result.get(3,3) should be (initial.get(3,3) * 2)
    }
  }

  describe("resample") {
    it("should resample with crop only on single tile") {
      // val rs = createRasterSource(
      //   Array( 1,10,100,1000,2,2,2,2,2,
      //          2,20,200,2000,2,2,2,2,2,
      //          3,30,300,3000,2,2,2,2,2,
      //          4,40,400,4000,2,2,2,2,2),
      //   1,1,9,4)

      val rs = createRasterSource(
        Array( 1,10,100,1000,2,2,2,2,2,
               2,20,200,2000,2,2,2,2,2,
               3,30,300,3000,2,2,2,2,2,
               4,40,400,4000,2,2,2,2,2),
        9,4)


      val RasterExtent(Extent(xmin,_,_,ymax),cw,ch,cols,rows) = rs.rasterExtent.get
      val newRe = RasterExtent(Extent(xmin,ymax - (ch*3),xmin + (cw*4), ymax),4,3)
      rs.resample(newRe).run match {
        case Complete(r,_) =>
          assertEqual(r,Array(1,10,100,1000,
                              2,20,200,2000,
                              3,30,300,3000))
        case Error(msg,trace) =>
          println(msg)
          println(trace)
          assert(false)
      }
    }

    it("should resample with crop only with tiles") {
      val rs = createRasterSource(
        Array( 1,10,100, 1000,2,2, 2,2,2,
               2,20,200, 2000,2,2, 2,2,2,

               3,30,300, 3000,2,2, 2,2,2,
               4,40,400, 4000,2,2, 2,2,2),
        3,2,3,2)

      val RasterExtent(Extent(xmin,_,_,ymax),cw,ch,cols,rows) = rs.rasterExtent.get
      val newRe = RasterExtent(Extent(xmin,ymax - (ch*3),xmin + (cw*4), ymax),4,3)
      rs.resample(newRe).run match {
        case Complete(r,_) =>
          assertEqual(r,Array(1,10,100,1000,
                              2,20,200,2000,
                              3,30,300,3000))
        case Error(msg,trace) =>
          println(msg)
          println(trace)
          assert(false)
      }
    }

    it("should crop to a target Extent") {
      val rs = createRasterSource(
                 Array(1, 10, 100, 1000, 2, 2, 2, 2, 2,
                       2, 20, 200, 2000, 2, 2, 2, 2, 2,
                       3, 30, 300, 3000, 2, 2, 2, 2, 2,
                       4, 40, 400, 4000, 2, 2, 2, 2, 2),
                 9, 4)

      val RasterExtent(Extent(xmin, ymin, _, _), cw, ch, _, _) = rs.rasterExtent.get
      val newExt = Extent(xmin, ymin, xmin + (cw * 4), ymin + (ch * 2))
      rs.resample(newExt).run match {
        case Complete(r,_) =>
          assertEqual(r, Array(3, 30, 300, 3000,
                               4, 40, 400, 4000))
        case Error(msg,trace) =>
          println(msg)
          println(trace)
          assert(false)
      }
    }

    it("should crop to target dimensions") {
      val rs = createRasterSource(
                 Array(2, 10, 2, 100, 2, 1000, 2, 10000,
                       2, 20, 2, 200, 2, 2000, 2, 20000,
                       2, 30, 2, 300, 2, 3000, 2, 30000,
                       2, 40, 2, 400, 2, 4000, 2, 40000),
                 8, 4)

      val RasterExtent(Extent(_, _, _, _), _, _, cols, rows) = rs.rasterExtent.get
      val newCols = cols - 4
      val newRows = rows - 2
      rs.resample(newCols, newRows).run match {
        case Complete(r,_) =>
          assertEqual(r, Array(20, 200, 2000, 20000,
                               40, 400, 4000, 40000))
        case Error(msg,trace) =>
          println(msg)
          println(trace)
          assert(false)
      }
    }

    it("should read from catalog and match a ArgReader") {
      val fromRasterSource = RasterSource("SBN_inc_percap").get
      val fromArgReader = ArgReader.read("raster-test/data/sbn/SBN_inc_percap.json").tile

      assertEqual(fromArgReader, fromRasterSource)
    }

    it("should read from catalog and match a ArgReader with a target RasterExtent") {
      val RasterExtent(Extent(xmin, ymin, xmax, ymax), cw, ch, cols, rows) =
        RasterSource("SBN_inc_percap").rasterExtent.get
      val qw = (xmax - xmin) / 4
      val qh = (ymax - ymin) / 4
      val target = RasterExtent(Extent(xmin + qw, ymin + qh, xmax - qw, ymax - qh), cols / 3, rows / 3)

      val fromRasterSource = RasterSource("SBN_inc_percap", target).get
      val fromArgReader = ArgReader.read("raster-test/data/sbn/SBN_inc_percap.json", target).tile

      assertEqual(fromArgReader, fromRasterSource)
    }

  }
}<|MERGE_RESOLUTION|>--- conflicted
+++ resolved
@@ -30,16 +30,8 @@
 
 import org.scalatest._
 
-<<<<<<< HEAD
 class RasterSourceSpec extends FunSpec with Matchers with TestEngine  {
-  def getRasterSource = 
-=======
-class RasterSourceSpec extends FunSpec
-                          with Matchers
-                          with TestEngine
-                          with TileBuilders {
   def getRasterSource =
->>>>>>> d289ac70
     RasterSource("mtsthelens_tiled_cached")
 
   def getSmallRasterSource =
