--- conflicted
+++ resolved
@@ -20,15 +20,11 @@
 import geotrellis.engine._
 import geotrellis.feature._
 import geotrellis.feature.json._
-<<<<<<< HEAD
+import geotrellis.testkit._
+
 import spray.json.DefaultJsonProtocol._
-=======
-import geotrellis.testkit._
->>>>>>> 357bdc7f
 
 import org.scalatest._
-
-import spray.json.DefaultJsonProtocol._
 
 class MaskSpec extends FunSpec 
                   with Matchers 
