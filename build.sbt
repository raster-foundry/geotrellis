import Dependencies._

lazy val commonSettings = Seq(
  version := Version.geotrellis,
  scalaVersion := Version.scala,
  crossScalaVersions := Version.crossScala,
  description := Info.description,
  organization := "com.azavea.geotrellis",
  licenses := Seq("Apache-2.0" -> url("http://www.apache.org/licenses/LICENSE-2.0.html")),
  homepage := Some(url(Info.url)),
  scalacOptions ++= Seq(
    "-deprecation",
    "-unchecked",
    "-language:implicitConversions",
    "-language:reflectiveCalls",
    "-language:higherKinds",
    "-language:postfixOps",
    "-language:existentials",
    "-feature"),
  publishMavenStyle := true,
  publishArtifact in Test := false,
  pomIncludeRepository := { _ => false },

  bintrayOrganization := Some("azavea"),
  bintrayRepository := "geotrellis",
  bintrayVcsUrl := Some("https://github.com/geotrellis/geotrellis.git"),
  bintrayPackageLabels := Info.tags,

  addCompilerPlugin("org.spire-math" % "kind-projector" % "0.7.1" cross CrossVersion.binary),

  pomExtra := (
    <scm>
      <url>git@github.com:geotrellis/geotrellis.git</url>
      <connection>scm:git:git@github.com:geotrellis/geotrellis.git</connection>
      </scm>
      <developers>
      <developer>
      <id>echeipesh</id>
      <name>Eugene Cheipesh</name>
      <url>http://github.com/echeipesh/</url>
        </developer>
      <developer>
      <id>lossyrob</id>
      <name>Rob Emanuele</name>
      <url>http://github.com/lossyrob/</url>
        </developer>
      </developers>),
  shellPrompt := { s => Project.extract(s).currentProject.id + " > " }
) ++ net.virtualvoid.sbt.graph.Plugin.graphSettings

lazy val root = Project("geotrellis", file(".")).
<<<<<<< HEAD
  dependsOn(raster, vector, proj4, spark, engineTest).
=======
  dependsOn(raster, vector, proj4, spark).
>>>>>>> 09f59518
  settings(
    initialCommands in console :=
      """
      import geotrellis.raster._
      import geotrellis.vector._
      import geotrellis.proj4._
      """
  )

lazy val macros = Project("macros", file("macros")).
  settings(commonSettings: _*)

lazy val vector = Project("vector", file("vector")).
  dependsOn(proj4).
  settings(commonSettings: _*)

lazy val vectorTest = Project("vector-test", file("vector-test")).
  dependsOn(vector, vectorTestkit)

lazy val proj4 = Project("proj4", file("proj4")).
  settings(commonSettings: _*)

lazy val raster = Project("raster", file("raster")).
  dependsOn(macros, vector).
  settings(commonSettings: _*)

lazy val rasterTest = Project("raster-test", file("raster-test")).
  dependsOn(raster, rasterTestkit, vectorTestkit).
  settings(commonSettings: _*)

lazy val engine = Project("engine", file("engine")).
  dependsOn(raster).
  settings(commonSettings: _*)

lazy val engineTest = Project("engine-test", file("engine-test")).
  dependsOn(engine, rasterTestkit).
  settings(commonSettings: _*)

lazy val rasterTestkit = Project("raster-testkit", file("raster-testkit")).
  dependsOn(raster, vector).
  settings(commonSettings: _*)

lazy val vectorTestkit = Project("vector-testkit", file("vector-testkit")).
  dependsOn(raster, vector).
  settings(commonSettings: _*)

lazy val services = Project("services", file("services")).
  dependsOn(raster, vector, engine).
  settings(commonSettings: _*)

lazy val jetty = Project("jetty", file("jetty")).
  dependsOn(services).
  settings(commonSettings: _*)

lazy val geotrellisSlick = Project("slick", file("slick")).
  dependsOn(vector).
  settings(commonSettings: _*)

lazy val examples = Project("examples", file("examples")).
  dependsOn(raster, vector).
  settings(commonSettings: _*)

lazy val admin = Project("admin", file("admin")).
  dependsOn(raster, services, vector).
  settings(commonSettings: _*)

lazy val spark = Project("spark", file("spark")).
  dependsOn(raster, gdal).
  settings(commonSettings: _*)

lazy val sparkTestkit: Project = Project("spark-testkit", file("spark-testkit")).
  dependsOn(rasterTestkit, spark % "provided").
  settings(commonSettings: _*)

lazy val sparkEtl = Project(id = "spark-etl", base = file("spark-etl")).
  dependsOn(spark).
  settings(commonSettings: _*)
  
lazy val graph = Project("graph", file("graph")).
  dependsOn(spark % "test->test;compile->compile").
  settings(commonSettings: _*)

lazy val index = Project("index", file("index")).
  settings(commonSettings: _*)

lazy val gdal: Project = Project("gdal", file("gdal")).
  dependsOn(raster, geotools % "test").
  settings(commonSettings: _*)

lazy val geotools = Project("geotools", file("geotools")).
  dependsOn(raster, engine, rasterTestkit % "test").
  settings(commonSettings: _*)

lazy val dev = Project("dev", file("dev")).
  dependsOn(raster, engine).
  settings(commonSettings: _*)

lazy val demo = Project("demo", file("demo")).
  dependsOn(jetty).
  settings(commonSettings: _*)

lazy val vectorBenchmark: Project = Project("vector-benchmark", file("vector-benchmark")).
  dependsOn(vectorTest % "compile->test").
  settings(commonSettings: _*)

lazy val benchmark: Project = Project("benchmark", file("benchmark")).
  dependsOn(raster, engine, geotools, jetty).
  settings(commonSettings: _*)<|MERGE_RESOLUTION|>--- conflicted
+++ resolved
@@ -49,11 +49,7 @@
 ) ++ net.virtualvoid.sbt.graph.Plugin.graphSettings
 
 lazy val root = Project("geotrellis", file(".")).
-<<<<<<< HEAD
-  dependsOn(raster, vector, proj4, spark, engineTest).
-=======
   dependsOn(raster, vector, proj4, spark).
->>>>>>> 09f59518
   settings(
     initialCommands in console :=
       """
