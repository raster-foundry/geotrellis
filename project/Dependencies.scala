/*
 * Copyright (c) 2014 Azavea.
 *
 * Licensed under the Apache License, Version 2.0 (the "License");
 * you may not use this file except in compliance with the License.
 * You may obtain a copy of the License at
 *
 * http://www.apache.org/licenses/LICENSE-2.0
 *
 * Unless required by applicable law or agreed to in writing, software
 * distributed under the License is distributed on an "AS IS" BASIS,
 * WITHOUT WARRANTIES OR CONDITIONS OF ANY KIND, either express or implied.
 * See the License for the specific language governing permissions and
 * limitations under the License.
 */

import sbt._

object Dependencies {
  val typesafeConfig = "com.typesafe"        % "config"           % "1.3.1"
  val logging       = "com.typesafe.scala-logging" %% "scala-logging" % "3.5.0"
  val scalatest     = "org.scalatest"       %%  "scalatest"      % "3.0.0"
  val scalacheck    = "org.scalacheck"      %% "scalacheck"      % "1.13.2"
  val jts           = "com.vividsolutions"  %  "jts-core"        % "1.14.0"

  val monocleCore   = "com.github.julien-truffaut" %% "monocle-core"    % Version.monocle
  val monocleMacro  = "com.github.julien-truffaut" %% "monocle-macro"   % Version.monocle

  val openCSV       = "com.opencsv" % "opencsv" % "3.8"

  val akkaKernel    = "com.typesafe.akka" %% "akka-kernel"  % Version.akka
  val akkaRemote    = "com.typesafe.akka" %% "akka-remote"  % Version.akka
  val akkaActor     = "com.typesafe.akka" %% "akka-actor"   % Version.akka
  val akkaCluster   = "com.typesafe.akka" %% "akka-cluster" % Version.akka

  val spire         = "org.spire-math" %% "spire" % "0.11.0"

  val sprayJson     = "io.spray"        %% "spray-json"    % Version.sprayJson

  val apacheMath    = "org.apache.commons" % "commons-math3" % "3.6.1"

  val jettyWebapp   = "org.eclipse.jetty" % "jetty-webapp" % "9.4.0.M1"
  val jerseyBundle  = "com.sun.jersey"    % "jersey-bundle" % "1.19.2"
  val slf4jApi      = "org.slf4j"         % "slf4j-api" % "1.7.21"
  val asm           = "asm"               % "asm"       % "3.3.1"

  val slick         = "com.typesafe.slick" %% "slick"      % "3.1.1"
  val postgresql    = "postgresql"         % "postgresql"  % "9.1-901.jdbc4"

  val caliper       = ("com.google.code.caliper" % "caliper" % "1.0-SNAPSHOT"
    from "http://plastic-idolatry.com/jars/caliper-1.0-SNAPSHOT.jar")

  val chronoscala   = "jp.ne.opt" %% "chronoscala" % "0.0.4"

  val awsSdkS3      = "com.amazonaws" % "aws-java-sdk-s3" % "1.11.37"

  val scalazStream  = "org.scalaz.stream" %% "scalaz-stream" % "0.8.2a"

  val sparkCore     = "org.apache.spark" %% "spark-core" % Version.spark
  val hadoopClient  = "org.apache.hadoop" % "hadoop-client" % Version.hadoop

  val avro          = "org.apache.avro" % "avro" % "1.8.1"

  val slickPG      = "com.github.tminglei" %% "slick-pg" % "0.14.3"

<<<<<<< HEAD
  val pdal         = "io.pdal" %% "pdal" % "1.4.0-M4"
=======
  val pdal         = "io.pdal" %% "pdal" % "1.4.0-M5"
>>>>>>> a6a085aa
}<|MERGE_RESOLUTION|>--- conflicted
+++ resolved
@@ -63,9 +63,5 @@
 
   val slickPG      = "com.github.tminglei" %% "slick-pg" % "0.14.3"
 
-<<<<<<< HEAD
-  val pdal         = "io.pdal" %% "pdal" % "1.4.0-M4"
-=======
   val pdal         = "io.pdal" %% "pdal" % "1.4.0-M5"
->>>>>>> a6a085aa
 }