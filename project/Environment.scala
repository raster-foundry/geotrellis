--- conflicted
+++ resolved
@@ -20,14 +20,8 @@
   def either(environmentVariable: String, default: String): String =
     Properties.envOrElse(environmentVariable, default)
 
-<<<<<<< HEAD
-  lazy val hadoopVersion = either("SPARK_HADOOP_VERSION", "2.7.3")
-  lazy val sparkVersion  = either("SPARK_VERSION", "2.0.2")
-  lazy val versionSuffix = either("GEOTRELLIS_VERSION_SUFFIX", "-SNAPSHOT")
-  lazy val ldLibraryPath = either("LD_LIBRARY_PATH", "/usr/local/lib")
-=======
   lazy val hadoopVersion  = either("SPARK_HADOOP_VERSION", "2.7.3")
   lazy val sparkVersion   = either("SPARK_VERSION", "2.1.0")
   lazy val versionSuffix  = either("GEOTRELLIS_VERSION_SUFFIX", "-SNAPSHOT")
->>>>>>> e6bb6fc4
+  lazy val ldLibraryPath  = either("LD_LIBRARY_PATH", "/usr/local/lib")
 }