--- conflicted
+++ resolved
@@ -15,11 +15,7 @@
  */
 
 object Version {
-<<<<<<< HEAD
-  val geotrellis  = "1.1.0-PC-SNAPSHOT"
-=======
-  val geotrellis  = "1.1.0" + Environment.versionSuffix
->>>>>>> e6bb6fc4
+  val geotrellis  = "1.1.0-PC" + Environment.versionSuffix
   val scala       = "2.11.8"
   val geotools    = "16.1"
   val akka        = "2.4.16"
