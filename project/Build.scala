/*
 * Copyright (c) 2014 Azavea.
 * 
 * Licensed under the Apache License, Version 2.0 (the "License");
 * you may not use this file except in compliance with the License.
 * You may obtain a copy of the License at
 * 
 * http://www.apache.org/licenses/LICENSE-2.0
 * 
 * Unless required by applicable law or agreed to in writing, software
 * distributed under the License is distributed on an "AS IS" BASIS,
 * WITHOUT WARRANTIES OR CONDITIONS OF ANY KIND, either express or implied.
 * See the License for the specific language governing permissions and
 * limitations under the License.
 */

// spark hadoop env variable
import scala.util.Properties

import sbt._
import sbt.Keys._

// sbt-assembly
import sbtassembly.Plugin._
import AssemblyKeys._

object Info {
  val description = 
    "GeoTrellis is an open source geographic data processing engine for high performance applications."
  val url = "http://geotrellis.github.io"
  val tags = Seq("maps", "gis", "geographic", "data", "raster", "processing")
}

object GeotrellisBuild extends Build {
  import Dependencies._

  val featureBenchmarkKey = AttributeKey[Boolean]("featureJavaOptionsPatched")
  val benchmarkKey = AttributeKey[Boolean]("javaOptionsPatched")

  // Default settings
  override lazy val settings = 
    super.settings ++ 
    Seq(
      shellPrompt := { s => Project.extract(s).currentProject.id + " > " },
      version := Version.geotrellis,
      scalaVersion := Version.scala,
      organization := "com.azavea.geotrellis",

      // disable annoying warnings about 2.10.x
      conflictWarning in ThisBuild := ConflictWarning.disable,
      scalacOptions ++=
        Seq("-deprecation",
          "-unchecked",
          "-Yinline-warnings",
          "-language:implicitConversions",
          "-language:postfixOps",
          "-language:existentials",
          "-feature"),

      publishMavenStyle := true,

      publishTo <<= version { (v: String) =>
        val nexus = "https://oss.sonatype.org/"
        if (v.trim.endsWith("SNAPSHOT"))
          Some("snapshots" at nexus + "content/repositories/snapshots")
        else
          Some("releases" at nexus + "service/local/staging/deploy/maven2")
      },

      publishArtifact in Test := false,

      pomIncludeRepository := { _ => false },
      licenses := Seq("Apache 2.0" -> url("http://www.apache.org/licenses/LICENSE-2.0.html")),
      homepage := Some(url(Info.url)),

      pomExtra := (

        <scm>
          <url>git@github.com:geotrellis/geotrellis.git</url>
          <connection>scm:git:git@github.com:geotrellis/geotrellis.git</connection>
        </scm>
        <developers>
          <developer>
            <id>joshmarcus</id>
            <name>Josh Marcus</name>
            <url>http://github.com/joshmarcus/</url>
          </developer>
          <developer>
            <id>lossyrob</id>
            <name>Rob Emanuele</name>
            <url>http://github.com/lossyrob/</url>
          </developer>
        </developers>)
    )

  val defaultAssemblySettings = 
    assemblySettings ++
    Seq(
      test in assembly := {},
      mergeStrategy in assembly <<= (mergeStrategy in assembly) {
        (old) => {
          case "reference.conf" => MergeStrategy.concat
          case "application.conf" => MergeStrategy.concat
          case "META-INF/MANIFEST.MF" => MergeStrategy.discard
          case "META-INF\\MANIFEST.MF" => MergeStrategy.discard
          case _ => MergeStrategy.first 
        }
      },
      resolvers ++= resolutionRepos
    )

  // Project: root
  lazy val root =
    Project("root", file("."))
      .aggregate(raster, rasterTest)

  // Project: macros
  lazy val macros =
    Project("macros", file("macros"))
      .settings(macrosSettings: _*)

  lazy val macrosSettings = Seq(
    name := "geotrellis-macros",
    addCompilerPlugin("org.scala-lang.plugins" % "macro-paradise_2.10.2" % "2.0.0-SNAPSHOT"),
    libraryDependencies ++= Seq(scalaReflect),
    resolvers += Resolver.sonatypeRepo("snapshots")
  )

  // Project: feature
  lazy val feature =
    Project("feature", file("feature"))
      .settings(name := "geotrellis-feature")
      .settings(libraryDependencies ++=
        Seq(
          jts,
          sprayJson,
          sprayHttpx,
          akkaActor,        
          apacheMath
        )
      )
      .settings(defaultAssemblySettings: _*)
      .dependsOn(proj4)

  // Project: feature-test
  lazy val featureTest =
    Project("feature-test", file("feature-test"))
      .settings(name := "geotrellis-feature-test")
      .settings(libraryDependencies ++=
        Seq(
          scalatest   % "test",
          scalacheck  % "test"
        )
      )
      .dependsOn(feature, testkit)

  // Project: proj4
  lazy val proj4 =
    Project("proj4", file("proj4"))
      .settings(proj4Settings: _*)

  lazy val proj4Settings =
    Seq(
      name := "geotrellis-proj4",
      libraryDependencies ++= Seq(
        "junit" % "junit" % "3.8.1" % "test",
        "com.novocode" % "junit-interface" % "0.9" % "test"
      )
    )

  // Project: raster
  lazy val raster =
    Project("raster", file("raster"))
      .dependsOn(macros)
      .dependsOn(feature)
      .settings(rasterSettings: _*)

  lazy val rasterSettings =
    Seq(
      name := "geotrellis",
      parallelExecution := false,
      fork in test := false,
      javaOptions in run += "-Xmx2G",
      scalacOptions in compile ++=
        Seq("-optimize"),
      libraryDependencies ++= Seq(
        scalatest % "test",
        scalaReflect,
        jts,
        akkaKernel,
        akkaRemote,
        akkaActor,
        akkaCluster,
        jacksonCore,
        jacksonMapper,
        spire,
        sprayClient // for reading args from URLs,
      )
    ) ++
<<<<<<< HEAD
    defaultAssemblySettings ++
    lsSettings ++
    Seq(
      (LsKeys.tags in LsKeys.lsync) :=
        Info.tags,
      (LsKeys.docsUrl in LsKeys.lsync) := 
        Some(new URL(Info.url)),
      (description in LsKeys.lsync) := 
        Info.description
    )
=======
    defaultAssemblySettings
>>>>>>> 23f20971

  // Project: raster-test
  lazy val rasterTest =
    Project("raster-test", file("raster-test"))
      .dependsOn(raster, testkit)
      .settings(rasterTestSettings: _*)      
      
  lazy val rasterTestSettings =
    Seq(
      name := "geotrellis-raster-test",
      parallelExecution := false,
      fork in test := false,
      javaOptions in run += "-Xmx2G",
      scalacOptions in compile ++=
        Seq("-optimize"),
      libraryDependencies ++= Seq(
        akkaActor % "test",
        scalatest % "test",      
        spire % "test",
        sprayClient % "test",
        sprayRouting % "test"
      )
    ) ++
    defaultAssemblySettings

  // Project: engine
  lazy val engine =
    Project("engine", file("engine"))
      .dependsOn(raster)
      .settings(engineSettings:_*)

  lazy val engineSettings =
    Seq(
      name := "geotrellis-engine",
      scalacOptions in compile ++=
        Seq("-optimize"),
      libraryDependencies ++= Seq(
        scalatest % "test",
        scalaReflect,
        akkaKernel,
        akkaRemote,
        akkaActor,
        akkaCluster,
        jacksonCore,
        jacksonMapper,
        spire,
        sprayClient // for reading args from URLs,
      )
    ) ++
    defaultAssemblySettings

  // Project: engine
  lazy val engineTest =
    Project("engine-test", file("engine-test"))
      .dependsOn(engine, testkit)
      .settings(engineTestSettings:_*)

  lazy val engineTestSettings =
    Seq(
      name := "geotrellis-engine-test",
      parallelExecution := false,
      fork in test := false,
      javaOptions in run += "-Xmx2G",
      scalacOptions in compile ++=
        Seq("-optimize"),
      libraryDependencies ++= Seq(
        akkaActor % "test",
        scalatest % "test",      
        spire % "test",
        sprayClient % "test",
        sprayRouting % "test"
      )
    ) ++
    defaultAssemblySettings

  
  // Project: testkit
  lazy val testkit: Project =
    Project("testkit", file("testkit"))
      .dependsOn(raster, engine)
      .settings(name := "geotrellis-testkit")
      .settings(libraryDependencies += scalatest)
        

  // Project: services
  lazy val services: Project =
    Project("services", file("services"))
      .dependsOn(raster, feature, engine)
      .settings(name := "geotrellis-services")

  // Project: jetty
  lazy val jetty: Project =
    Project("jetty", file("jetty"))
      .settings(jettySettings: _*)
      .dependsOn(services)

  lazy val jettySettings =
    Seq(
      name := "geotrellis-jetty",
      libraryDependencies ++= Seq(
        jettyWebapp,
        jerseyBundle,
        slf4jApi,
        slf4jNop,
        asm
      )
    ) ++
    defaultAssemblySettings

  // Project: slick
  lazy val geotrellis_slick: Project =
    Project("slick", file("slick"))
      .settings(slickSettings: _*)
      .dependsOn(feature)

  lazy val slickSettings =
    Seq(
      name := "geotrellis-slick",
      libraryDependencies := Seq(
        slick, 
        postgresql, 
        slf4jNop, 
        scalatest % "test"
      )
    ) ++
    defaultAssemblySettings

  // Project: admin
  lazy val admin: Project =
    Project("admin", file("admin"))
      .settings(adminSettings: _*)
      .dependsOn(raster,services, feature)

  lazy val adminSettings =
    Seq(
      name := "geotrellis-admin",
      libraryDependencies ++= Seq(
        scalatest % "test",
        sprayTestkit % "test",
        sprayRouting,
        sprayCan,
        sprayHttpx
      )
    ) ++ 
    spray.revolver.RevolverPlugin.Revolver.settings ++
    defaultAssemblySettings

  // Project: spark
  lazy val spark: Project =
    Project("spark", file("spark"))
      .settings(sparkSettings: _*)
      .dependsOn(raster, testkit % "test")
      .dependsOn(geotools)

  // using hadoop and spark version from environment was inspired by Spark itself
  val DEFAULT_HADOOP_VERSION = "0.20.2-cdh3u4"
  lazy val hadoopVersion = Properties.envOrElse("SPARK_HADOOP_VERSION", DEFAULT_HADOOP_VERSION)

  val DEFAULT_SPARK_VERSION = "0.9.1"
  lazy val sparkVersion = Properties.envOrElse("SPARK_VERSION", DEFAULT_SPARK_VERSION)
  lazy val sparkSettings =
    Seq(
      name := "geotrellis-spark",
      parallelExecution in Test := false,
      javaOptions += "-Xmx8G",
      libraryDependencies ++= 
        Seq(
          // first two are just to quell the UnsupportedOperationException in Hadoop's Configuration
          // http://itellity.wordpress.com/2013/05/27/xerces-parse-error-with-hadoop-or-solr-feature-httpapache-orgxmlfeaturesxinclude-is-not-recognized/
          "xerces" % "xercesImpl" % "2.9.1",
          "xalan" % "xalan" % "2.7.1",
          "org.apache.spark" %% "spark-core" % sparkVersion excludeAll (
              ExclusionRule(organization = "org.apache.hadoop")),
           "org.apache.hadoop" % "hadoop-client" % hadoopVersion excludeAll (
	       ExclusionRule(organization = "hsqldb")),
          "com.fasterxml.jackson.module" %% "jackson-module-scala" % "2.3.0",
          "com.quantifind" %% "sumac" % "0.2.3",
          scalatest % "test",
          spire
        ),
      resolvers += "Cloudera Repo" at "https://repository.cloudera.com/artifactory/cloudera-repos"
    ) ++ 
    defaultAssemblySettings ++ 
    net.virtualvoid.sbt.graph.Plugin.graphSettings

  // Project: gdal

  lazy val gdal: Project =
    Project("gdal", file("gdal"))
      .settings(gdalSettings: _*)
      .dependsOn(raster, geotools % "test")

  lazy val gdalSettings =
    Seq(
      name := "geotrellis-gdal",
      javaOptions += "-Djava.library.path=/usr/local/lib",
      libraryDependencies ++=
        Seq(
          "org.gdal" % "gdal" % "1.10.1",
          "com.github.scopt" % "scopt_2.10" % "3.2.0",
          scalatest % "test"
        ),
      resolvers ++=
        Seq(
          "OpenGeo" at "http://repo.opengeo.org/"
        ),
      fork in test := true
    ) ++
    defaultAssemblySettings
    
  // Project: geotools

  lazy val geotools: Project =
    Project("geotools", file("geotools"))
      .settings(geotoolsSettings: _*)
      .dependsOn(raster, engine)
      .dependsOn(testkit % "test")

  lazy val geotoolsSettings =
    Seq(
      name := "geotrellis-geotools",
      libraryDependencies ++= 
        Seq(
          "java3d" % "j3d-core" % "1.3.1",
          "org.geotools" % "gt-main" % Version.geotools,
          "org.geotools" % "gt-coverage" % Version.geotools,
          "org.geotools" % "gt-shapefile" % Version.geotools,
          "org.geotools" % "gt-geotiff" % Version.geotools,
          "org.geotools" % "gt-epsg-hsql" % Version.geotools,
          "javax.media" % "jai_core" % "1.1.3" from "http://download.osgeo.org/webdav/geotools/javax/media/jai_core/1.1.3/jai_core-1.1.3.jar"
        ),
      resolvers ++= 
        Seq(
          "Geotools" at "http://download.osgeo.org/webdav/geotools/"
        ),
      fork in test := false
    ) ++
    defaultAssemblySettings

  // Project: dev

  lazy val dev: Project =
    Project("dev", file("dev"))
      .settings(devSettings: _*)
      .dependsOn(raster, engine)

  lazy val devSettings =
    Seq(
      libraryDependencies ++= 
        Seq(
          scalaReflect,
          sigar
        ),
      Keys.fork in run := true,
      fork := true,
      javaOptions in run ++= 
        Seq(
          "-Djava.library.path=./sigar"
        )
    ) ++
    defaultAssemblySettings

  // Project: demo
  lazy val demo: Project =
    Project("demo", file("demo"))
      .dependsOn(jetty)

  // Project: tasks
  lazy val tasks: Project =
    Project("tasks", file("tasks"))
      .settings(tasksSettings: _*)
      .dependsOn(raster, geotools)

  lazy val tasksSettings =
    Seq(
      libraryDependencies ++= 
        Seq(
          jcommander,
          reflections
        ),
      libraryDependencies <+= 
        (sbtVersion) { v =>
          v.split('.').toList match {
            case "0" :: "11" :: "3" :: Nil  =>
              "org.scala-sbt" %%
              "launcher-interface" %
              v % "provided"
            case _ =>
              "org.scala-sbt" %
              "launcher-interface" %
              v % "provided"
          }
        },
      mainClass in Compile := Some("geotrellis.run.Tasks")
    ) ++
    defaultAssemblySettings

  // Project: feature-benchmark

  lazy val featureBenchmark: Project = 
    Project("feature-benchmark", file("feature-benchmark"))
      .settings(featureBenchmarkSettings: _*)
      .dependsOn(featureTest % "compile->test")

  def featureBenchmarkSettings =
    Seq(
      name := "geotrellis-feature-benchmark",
      libraryDependencies ++= Seq(
        scalatest % "test",
        scalacheck % "test", 
        "com.google.guava" % "guava" % "r09",
        "com.google.code.java-allocation-instrumenter" % "java-allocation-instrumenter" % "2.0",
        "com.google.code.caliper" % "caliper" % "1.0-SNAPSHOT"
          from "http://plastic-idolatry.com/jars/caliper-1.0-SNAPSHOT.jar",
        "com.google.code.gson" % "gson" % "1.7.1"
      ),

      // enable forking in both run and test
      fork := true,

      // custom kludge to get caliper to see the right classpath

      // we need to add the runtime classpath as a "-cp" argument to the
      // `javaOptions in run`, otherwise caliper will not see the right classpath
      // and die with a ConfigurationException unfortunately `javaOptions` is a
      // SettingsKey and `fullClasspath in Runtime` is a TaskKey, so we need to
      // jump through these hoops here in order to feed the result of the latter
      // into the former
      onLoad in Global ~= { previous => state =>
        previous {
          state.get(featureBenchmarkKey) match {
            case None =>
              // get the runtime classpath, turn into a colon-delimited string
              val classPath = Project.runTask(fullClasspath in Runtime in featureBenchmark, state).get._2.toEither.right.get.files.mkString(":")
              // return a state with javaOptionsPatched = true and javaOptions set correctly
              Project.extract(state).append(Seq(javaOptions in (featureBenchmark, run) ++= Seq("-Xmx8G", "-cp", classPath)), state.put(featureBenchmarkKey, true))
            case Some(_) =>
              state // the javaOptions are already patched
          }
        }
      }

    )

  // Project: gdal-benchmark

  lazy val gdalBenchmark: Project =
    Project("gdal-benchmark", file("gdal-benchmark"))
      .settings(gdalBenchmarkSettings:_*)
      .dependsOn(gdal, geotools)

  lazy val gdalBenchmarkSettings = 
    Seq(
        organization := "com.azavea.geotrellis",
        name := "gdal-benchmark",

        scalaVersion := "2.10.3",
        // raise memory limits here if necessary
        javaOptions += "-Xmx2G",
        javaOptions += "-Djava.library.path=/usr/local/lib",

        // enable forking in both run and test
        fork := true
    ) ++
    defaultAssemblySettings

  // Project: benchmark

  lazy val benchmark: Project =
    Project("benchmark", file("benchmark"))
      .settings(benchmarkSettings: _*)
      .dependsOn(raster,engine,geotools)

  def benchmarkSettings =
    Seq(
      // raise memory limits here if necessary
      javaOptions += "-Xmx8G",

      libraryDependencies ++= Seq(
        spire,
        "com.google.guava" % "guava" % "r09",
        "com.google.code.java-allocation-instrumenter" % "java-allocation-instrumenter" % "2.0",
        "com.google.code.caliper" % "caliper" % "1.0-SNAPSHOT"
          from "http://plastic-idolatry.com/jars/caliper-1.0-SNAPSHOT.jar",
        "com.google.code.gson" % "gson" % "1.7.1"
      ),

      // enable forking in both run and test
      fork := true,

      // custom kludge to get caliper to see the right classpath

      // we need to add the runtime classpath as a "-cp" argument to the
      // `javaOptions in run`, otherwise caliper will not see the right classpath
      // and die with a ConfigurationException unfortunately `javaOptions` is a
      // SettingsKey and `fullClasspath in Runtime` is a TaskKey, so we need to
      // jump through these hoops here in order to feed the result of the latter
      // into the former
      onLoad in Global ~= { previous => state =>
        previous {
          state.get(benchmarkKey) match {
            case None =>
              // get the runtime classpath, turn into a colon-delimited string
              val classPath = Project.runTask(fullClasspath in Runtime in benchmark, state).get._2.toEither.right.get.files.mkString(":")
              // return a state with javaOptionsPatched = true and javaOptions set correctly
              Project.extract(state).append(Seq(javaOptions in (benchmark, run) ++= Seq("-Xmx8G", "-cp", classPath)), state.put(benchmarkKey, true))
            case Some(_) =>
              state // the javaOptions are already patched
          }
        }
      }
    ) ++
  defaultAssemblySettings
}<|MERGE_RESOLUTION|>--- conflicted
+++ resolved
@@ -197,20 +197,7 @@
         sprayClient // for reading args from URLs,
       )
     ) ++
-<<<<<<< HEAD
-    defaultAssemblySettings ++
-    lsSettings ++
-    Seq(
-      (LsKeys.tags in LsKeys.lsync) :=
-        Info.tags,
-      (LsKeys.docsUrl in LsKeys.lsync) := 
-        Some(new URL(Info.url)),
-      (description in LsKeys.lsync) := 
-        Info.description
-    )
-=======
-    defaultAssemblySettings
->>>>>>> 23f20971
+    defaultAssemblySettings
 
   // Project: raster-test
   lazy val rasterTest =
