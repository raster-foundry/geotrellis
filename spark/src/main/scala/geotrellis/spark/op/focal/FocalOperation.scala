package geotrellis.spark.op.focal

import geotrellis.spark._
import geotrellis.spark.buffer._
import geotrellis.raster._
import geotrellis.raster.op.focal._
import geotrellis.raster.mosaic._
import geotrellis.vector._

import org.apache.spark.rdd.RDD
import org.apache.spark.SparkContext._

import spire.syntax.cfor._

import annotation.tailrec
import scala.reflect.ClassTag
import scala.collection.mutable.ArrayBuffer

object FocalOperation {
  private def mapOverBufferedTiles[K: SpatialComponent: ClassTag](bufferedTiles: RDD[(K, BufferedTile[Tile])], neighborhood: Neighborhood)
      (calc: (Tile, Neighborhood, Option[GridBounds]) => Tile): RDD[(K, Tile)] =
    bufferedTiles
      .mapValues { case BufferedTile(tile, gridBounds) => calc(tile, neighborhood, Some(gridBounds)) }

<<<<<<< HEAD
  def apply[K: SpatialComponent: ClassTag](rdd: RDD[(K, Tile)], neighborhood: Neighborhood)
      (calc: (Tile, Neighborhood, Option[GridBounds]) => Tile): RDD[(K, Tile)] =
    mapOverBufferedTiles(rdd.bufferTiles(neighborhood.extent), neighborhood)(calc)

  def apply[K: SpatialComponent: ClassTag](rdd: RDD[(K, Tile)], neighborhood: Neighborhood, layerBounds: GridBounds)
      (calc: (Tile, Neighborhood, Option[GridBounds]) => Tile): RDD[(K, Tile)] =
    mapOverBufferedTiles(rdd.bufferTiles(neighborhood.extent, layerBounds), neighborhood)(calc)

  def apply[K: SpatialComponent: ClassTag](rasterRDD: RasterRDD[K], neighborhood: Neighborhood)
      (calc: (Tile, Neighborhood, Option[GridBounds]) => Tile): RasterRDD[K] = {
    new RasterRDD(
      apply(rasterRDD, neighborhood, rasterRDD.metaData.gridBounds)(calc), 
      rasterRDD.metaData
    )
=======
  def apply[K: SpatialComponent: ClassTag](rdd: RDD[(K, Tile)], neighborhood: Neighborhood, opBounds: Option[GridBounds] = None)
      (calc: (Tile, Option[GridBounds]) => Tile): RDD[(K, Tile)] = {

    val bounds = opBounds.getOrElse(GridBounds(Int.MinValue, Int.MinValue, Int.MaxValue, Int.MaxValue))
    val m: Int = neighborhood.extent // how many pixels we need for the margin
    
    rdd
      .flatMap { case record @ (key, tile) =>
        val SpatialKey(col, row) = key.spatialComponent
        val slivers = new ArrayBuffer[(K, (Direction, Tile))](9)

        // Tile.crop is inclusive on the max bounds, adjusting offsets to account for that
        val cols = tile.cols-1
        val rows = tile.rows-1
        val mm = m - 1
        
        // ex: adding "TopLeft" corner of this tile to contribute to "TopLeft" tile at key
        def addSlice(spatialKey: SpatialKey, direction: => Direction, sliver: => Tile) {
          if (bounds.contains(spatialKey.col, spatialKey.row))
            slivers += key.updateSpatialComponent(spatialKey) -> (direction, sliver.toArrayTile) // force tile crop
        }

        // ex: A tile that contributes to the top (tile above it) will give up it's top slice, which will be placed at the bottom of the target focal window
        addSlice(SpatialKey(col,row), Center, tile)
      
        addSlice(SpatialKey(col-1, row), Left, tile.crop(0, 0, mm, rows))
        addSlice(SpatialKey(col+1, row), Right, tile.crop(cols-mm, 0, cols, rows))
        addSlice(SpatialKey(col, row-1), Top, tile.crop(0, 0,  cols, mm))
        addSlice(SpatialKey(col, row+1), Bottom, tile.crop(0, rows-mm, cols, rows))

        addSlice(SpatialKey(col-1, row-1), TopLeft, tile.crop(0, 0, mm, mm))
        addSlice(SpatialKey(col+1, row-1), TopRight, tile.crop(cols-mm, 0, cols, mm))
        addSlice(SpatialKey(col+1, row+1), BottomRight, tile.crop(cols-mm, rows-mm, cols, rows))
        addSlice(SpatialKey(col-1, row+1), BottomLeft, tile.crop(0, rows-mm, mm, rows))

        slivers
      }
      .groupByKey
      .flatMap { case (key, neighbors) =>
        neighbors.find( _._1 == Center) map { case (_, tile) =>
          // assume that all tiles are of the same size
          val cols = tile.cols
          val rows = tile.rows          
          val focalTile = ArrayTile.empty(tile.cellType, m+cols+m, m+rows+m)
          
          for ((direction, slice) <- neighbors) {
            val updateBounds = direction.toGridBounds(cols, rows, m)
            focalTile.update(updateBounds.colMin, updateBounds.rowMin, slice)
          }
          val result = calc(focalTile, Some(GridBounds(m, m, m+cols-1, m+rows-1)))
          key -> result
        }                
      }
  }

  def apply[K: SpatialComponent: ClassTag](rasterRDD: RasterRDD[K], neighborhood: Neighborhood)
      (calc: (Tile, Option[GridBounds]) => Tile): RasterRDD[K] = {
    new ContextRDD(
      apply(rasterRDD, neighborhood, Some(rasterRDD.metaData.gridBounds))(calc),
      rasterRDD.metadata)
>>>>>>> 177004b1
  }
}

abstract class FocalOperation[K: SpatialComponent: ClassTag] extends RasterRDDMethods[K] {

  def focal(n: Neighborhood)
      (calc: (Tile, Option[GridBounds]) => Tile): RasterRDD[K] =
    FocalOperation(rasterRDD, n)(calc)

  def focalWithExtent(n: Neighborhood)
      (calc: (Tile, Option[GridBounds], RasterExtent) => Tile): RasterRDD[K] = {
    val extent = rasterRDD.metaData.layout.rasterExtent
    FocalOperation(rasterRDD, n){ (tile, bounds) =>
      calc(tile, bounds, extent)
    }
  }
}<|MERGE_RESOLUTION|>--- conflicted
+++ resolved
@@ -18,88 +18,23 @@
 
 object FocalOperation {
   private def mapOverBufferedTiles[K: SpatialComponent: ClassTag](bufferedTiles: RDD[(K, BufferedTile[Tile])], neighborhood: Neighborhood)
-      (calc: (Tile, Neighborhood, Option[GridBounds]) => Tile): RDD[(K, Tile)] =
+      (calc: (Tile, Option[GridBounds]) => Tile): RDD[(K, Tile)] =
     bufferedTiles
-      .mapValues { case BufferedTile(tile, gridBounds) => calc(tile, neighborhood, Some(gridBounds)) }
+      .mapValues { case BufferedTile(tile, gridBounds) => calc(tile, Some(gridBounds)) }
 
-<<<<<<< HEAD
   def apply[K: SpatialComponent: ClassTag](rdd: RDD[(K, Tile)], neighborhood: Neighborhood)
-      (calc: (Tile, Neighborhood, Option[GridBounds]) => Tile): RDD[(K, Tile)] =
+      (calc: (Tile, Option[GridBounds]) => Tile)(implicit d: DummyImplicit): RDD[(K, Tile)] =
     mapOverBufferedTiles(rdd.bufferTiles(neighborhood.extent), neighborhood)(calc)
 
   def apply[K: SpatialComponent: ClassTag](rdd: RDD[(K, Tile)], neighborhood: Neighborhood, layerBounds: GridBounds)
-      (calc: (Tile, Neighborhood, Option[GridBounds]) => Tile): RDD[(K, Tile)] =
+      (calc: (Tile, Option[GridBounds]) => Tile): RDD[(K, Tile)] =
     mapOverBufferedTiles(rdd.bufferTiles(neighborhood.extent, layerBounds), neighborhood)(calc)
 
   def apply[K: SpatialComponent: ClassTag](rasterRDD: RasterRDD[K], neighborhood: Neighborhood)
-      (calc: (Tile, Neighborhood, Option[GridBounds]) => Tile): RasterRDD[K] = {
-    new RasterRDD(
-      apply(rasterRDD, neighborhood, rasterRDD.metaData.gridBounds)(calc), 
-      rasterRDD.metaData
-    )
-=======
-  def apply[K: SpatialComponent: ClassTag](rdd: RDD[(K, Tile)], neighborhood: Neighborhood, opBounds: Option[GridBounds] = None)
-      (calc: (Tile, Option[GridBounds]) => Tile): RDD[(K, Tile)] = {
-
-    val bounds = opBounds.getOrElse(GridBounds(Int.MinValue, Int.MinValue, Int.MaxValue, Int.MaxValue))
-    val m: Int = neighborhood.extent // how many pixels we need for the margin
-    
-    rdd
-      .flatMap { case record @ (key, tile) =>
-        val SpatialKey(col, row) = key.spatialComponent
-        val slivers = new ArrayBuffer[(K, (Direction, Tile))](9)
-
-        // Tile.crop is inclusive on the max bounds, adjusting offsets to account for that
-        val cols = tile.cols-1
-        val rows = tile.rows-1
-        val mm = m - 1
-        
-        // ex: adding "TopLeft" corner of this tile to contribute to "TopLeft" tile at key
-        def addSlice(spatialKey: SpatialKey, direction: => Direction, sliver: => Tile) {
-          if (bounds.contains(spatialKey.col, spatialKey.row))
-            slivers += key.updateSpatialComponent(spatialKey) -> (direction, sliver.toArrayTile) // force tile crop
-        }
-
-        // ex: A tile that contributes to the top (tile above it) will give up it's top slice, which will be placed at the bottom of the target focal window
-        addSlice(SpatialKey(col,row), Center, tile)
-      
-        addSlice(SpatialKey(col-1, row), Left, tile.crop(0, 0, mm, rows))
-        addSlice(SpatialKey(col+1, row), Right, tile.crop(cols-mm, 0, cols, rows))
-        addSlice(SpatialKey(col, row-1), Top, tile.crop(0, 0,  cols, mm))
-        addSlice(SpatialKey(col, row+1), Bottom, tile.crop(0, rows-mm, cols, rows))
-
-        addSlice(SpatialKey(col-1, row-1), TopLeft, tile.crop(0, 0, mm, mm))
-        addSlice(SpatialKey(col+1, row-1), TopRight, tile.crop(cols-mm, 0, cols, mm))
-        addSlice(SpatialKey(col+1, row+1), BottomRight, tile.crop(cols-mm, rows-mm, cols, rows))
-        addSlice(SpatialKey(col-1, row+1), BottomLeft, tile.crop(0, rows-mm, mm, rows))
-
-        slivers
-      }
-      .groupByKey
-      .flatMap { case (key, neighbors) =>
-        neighbors.find( _._1 == Center) map { case (_, tile) =>
-          // assume that all tiles are of the same size
-          val cols = tile.cols
-          val rows = tile.rows          
-          val focalTile = ArrayTile.empty(tile.cellType, m+cols+m, m+rows+m)
-          
-          for ((direction, slice) <- neighbors) {
-            val updateBounds = direction.toGridBounds(cols, rows, m)
-            focalTile.update(updateBounds.colMin, updateBounds.rowMin, slice)
-          }
-          val result = calc(focalTile, Some(GridBounds(m, m, m+cols-1, m+rows-1)))
-          key -> result
-        }                
-      }
-  }
-
-  def apply[K: SpatialComponent: ClassTag](rasterRDD: RasterRDD[K], neighborhood: Neighborhood)
-      (calc: (Tile, Option[GridBounds]) => Tile): RasterRDD[K] = {
-    new ContextRDD(
-      apply(rasterRDD, neighborhood, Some(rasterRDD.metaData.gridBounds))(calc),
-      rasterRDD.metadata)
->>>>>>> 177004b1
-  }
+      (calc: (Tile, Option[GridBounds]) => Tile): RasterRDD[K] =
+    rasterRDD.withContext { rdd =>
+      apply(rdd, neighborhood, rasterRDD.metaData.gridBounds)(calc)
+    }
 }
 
 abstract class FocalOperation[K: SpatialComponent: ClassTag] extends RasterRDDMethods[K] {
