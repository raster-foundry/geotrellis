--- conflicted
+++ resolved
@@ -4,11 +4,8 @@
 import geotrellis.spark._
 import geotrellis.spark.op._
 import geotrellis.raster.op.local.IfCell
-<<<<<<< HEAD
 import org.apache.spark.Partitioner
-=======
 import org.apache.spark.rdd.RDD
->>>>>>> 629ca364
 
 trait IfCellTileRDDMethods[K] extends TileRDDMethods[K] {
 
@@ -39,28 +36,28 @@
   def localIf(
     other: RDD[(K, Tile)],
     cond: (Int, Int) => Boolean,
-    trueValue: Int): Self = localIf(other, cond, trueValue, None)
+    trueValue: Int): RDD[(K, Tile)] = localIf(other, cond, trueValue, None)
 
   def localIf(
-    other: Self,
+    other: RDD[(K, Tile)],
     cond: (Int, Int) => Boolean,
     trueValue: Int,
     partitioner: Option[Partitioner]
-  ): Self = self.combineValues(other, partitioner) {
+  ): RDD[(K, Tile)] = self.combineValues(other, partitioner) {
     case (r1, r2) => IfCell(r1, r2, cond, trueValue)
   }
 
   def localIf(
     other: RDD[(K, Tile)],
     cond: (Double, Double) => Boolean,
-    trueValue: Double): Self = localIf(other, cond, trueValue, None)
+    trueValue: Double): RDD[(K, Tile)] = localIf(other, cond, trueValue, None)
 
   def localIf(
-    other: Self,
+    other: RDD[(K, Tile)],
     cond: (Double, Double) => Boolean,
     trueValue: Double,
     partitioner: Option[Partitioner]
-  ): Self = self.combineValues(other, partitioner) {
+  ): RDD[(K, Tile)] = self.combineValues(other, partitioner) {
     case (r1, r2) => IfCell(r1, r2, cond, trueValue)
   }
 
@@ -68,15 +65,15 @@
     other: RDD[(K, Tile)],
     cond: (Int, Int) => Boolean,
     trueValue: Int,
-    falseValue: Int): Self = localIf(other, cond, trueValue, falseValue, None)
+    falseValue: Int): RDD[(K, Tile)] = localIf(other, cond, trueValue, falseValue, None)
 
   def localIf(
-    other: Self,
+    other: RDD[(K, Tile)],
     cond: (Int, Int) => Boolean,
     trueValue: Int,
     falseValue: Int,
     partitioner: Option[Partitioner]
-  ): Self = self.combineValues(other, partitioner) {
+  ): RDD[(K, Tile)] = self.combineValues(other, partitioner) {
     case (r1, r2) => IfCell(r1, r2, cond, trueValue, falseValue)
   }
 
@@ -84,15 +81,15 @@
     other: RDD[(K, Tile)],
     cond: (Double, Double) => Boolean,
     trueValue: Double,
-    falseValue: Double): Self = localIf(other, cond, trueValue, falseValue, None)
+    falseValue: Double): RDD[(K, Tile)] = localIf(other, cond, trueValue, falseValue, None)
 
   def localIf(
-    other: Self,
+    other: RDD[(K, Tile)],
     cond: (Double, Double) => Boolean,
     trueValue: Double,
     falseValue: Double,
     partitioner: Option[Partitioner]
-  ): Self = self.combineValues(other, partitioner) {
+  ): RDD[(K, Tile)] = self.combineValues(other, partitioner) {
     case (r1, r2) => IfCell(r1, r2, cond, trueValue, falseValue)
   }
 }