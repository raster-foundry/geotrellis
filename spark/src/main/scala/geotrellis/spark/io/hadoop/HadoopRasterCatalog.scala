--- conflicted
+++ resolved
@@ -63,8 +63,7 @@
   catalogConfig: HadoopRasterCatalogConfig)(implicit sc: SparkContext
 ) extends AttributeCaching[HadoopLayerMetaData] {
 
-<<<<<<< HEAD
-  def read[K: RasterRDDReader: JsonFormat: ClassTag](layerId: LayerId, query: RasterRDDQuery[K]): RasterRDD[K] = {
+  def read[K: RasterRDDReader: Boundable: JsonFormat: ClassTag](layerId: LayerId, query: RasterRDDQuery[K]): RasterRDD[K] = {
     try {
       val metadata  = getLayerMetadata(layerId)
       val keyBounds = getLayerKeyBounds(layerId)                
@@ -75,19 +74,10 @@
     } catch {
       case e: AttributeNotFoundError => throw new LayerNotFoundError(layerId)
     }
-=======
-  def read[K: RasterRDDReader: Boundable: JsonFormat: ClassTag](layerId: LayerId, query: RasterRDDQuery[K]): RasterRDD[K] = {
-    val metadata  = getLayerMetadata(layerId)
-    val keyBounds = getLayerKeyBounds(layerId)                
-    val index     = getLayerKeyIndex(layerId)
-
-    implicitly[RasterRDDReader[K]]
-      .read(catalogConfig, metadata, index, keyBounds)(layerId, query(metadata.rasterMetaData, keyBounds))
->>>>>>> 5f749511
   }
 
-	def read[K: RasterRDDReader: Boundable: JsonFormat: ClassTag](layerId: LayerId): RasterRDD[K] =
-		query[K](layerId).toRDD
+  def read[K: RasterRDDReader: Boundable: JsonFormat: ClassTag](layerId: LayerId): RasterRDD[K] =
+    query[K](layerId).toRDD
 
   def query[K: RasterRDDReader: Boundable: JsonFormat: ClassTag](layerId: LayerId): BoundRasterRDDQuery[K] =
     new BoundRasterRDDQuery[K](new RasterRDDQuery[K], read(layerId, _))
