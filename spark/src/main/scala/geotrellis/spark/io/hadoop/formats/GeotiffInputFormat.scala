--- conflicted
+++ resolved
@@ -44,15 +44,8 @@
 
 }
 
-<<<<<<< HEAD
-case class GeotiffData(cellType: CellType, userNoData: Double)
-
-class GeotiffRecordReader extends RecordReader[ProjectedExtent, Tile)] {
-  private var tup: (Extent, Tile) = null
-=======
 class GeotiffRecordReader extends RecordReader[ProjectedExtent, Tile] {
   private var tup: (ProjectedExtent, Tile) = null
->>>>>>> d06ddc30
   private var hasNext: Boolean = true
 
   def initialize(split: InputSplit, context: TaskAttemptContext) = {
