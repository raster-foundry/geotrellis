package geotrellis.spark.io.hadoop

import geotrellis.spark._
import geotrellis.spark.io._
import geotrellis.spark.io.json._
import geotrellis.spark.utils._

import spray.json._
import DefaultJsonProtocol._
import org.apache.hadoop.fs.Path
import org.apache.spark._
import java.io.PrintWriter
import scala.reflect.ClassTag

import org.apache.hadoop.conf.Configuration

class HadoopAttributeStore(val hadoopConfiguration: Configuration, attributeDir: Path) extends AttributeStore[JsonFormat] {
  val fs = attributeDir.getFileSystem(hadoopConfiguration)

  // Create directory if it doesn't exist
  if(!fs.exists(attributeDir)) {
    fs.mkdirs(attributeDir)
  }

  def attributePath(layerId: LayerId, attributeName: String): Path = {
    val fname = s"${layerId.name}___${layerId.zoom}___${attributeName}.json"    
    new Path(attributeDir, fname)
  }

  private def _delete(layerId: LayerId, path: Path): Unit = {
    if(!layerExists(layerId)) throw new LayerNotFoundError(layerId)
    HdfsUtils
      .listFiles(new Path(attributeDir, path), hadoopConfiguration)
      .foreach(fs.delete(_, false))
  }

  private def _processFiles(from: LayerId, to: LayerId)(func: (Path, Path, Configuration) => Unit): Unit = {
    if(!layerExists(from)) throw new LayerNotFoundError(from)
    if(layerExists(to)) throw new LayerExistsError(to)
    val pattern = new Path(s"${from.name}___${from.zoom}___*.json")

    HdfsUtils
      .listFiles(new Path(attributeDir, pattern), hadoopConfiguration)
      .foreach { file =>
        func(
          file,
          new Path(
            attributeDir,
            file.getName
              .replace(
                s"${from.name}___${from.zoom}___",
                s"${to.name}___${to.zoom}___"
              )
          ),
          hadoopConfiguration
        )
      }

    clearCache()
  }

  def attributeWildcard(attributeName: String): Path = 
    new Path(s"*___${attributeName}.json")

  private def readFile[T: Format](path: Path): Option[(LayerId, T)] = {
    HdfsUtils
      .getLineScanner(path, hadoopConfiguration)
      .map{ in =>  
        val txt = 
          try {
            in.mkString
          }
          finally {
            in.close()
          }
        txt.parseJson.convertTo[(LayerId, T)]
      }
  }

  def read[T: Format](layerId: LayerId, attributeName: String): T =
    readFile[T](attributePath(layerId, attributeName)) match {
      case Some((id, value)) => value
      case None => throw new AttributeNotFoundError(attributeName, layerId)
    }

  def readAll[T: Format](attributeName: String): Map[LayerId,T] = {
    HdfsUtils
      .listFiles( attributeWildcard(attributeName), hadoopConfiguration)    
      .map{ path: Path => 
        readFile[T](path) match {
          case Some(tup) => tup
          case None => throw new CatalogError(s"Unable to list $attributeName attributes from $path") 
        }
      }
      .toMap
  }

  def write[T: Format](layerId: LayerId, attributeName: String, value: T): Unit = {
    val path = attributePath(layerId, attributeName)

    if(fs.exists(path)) {
      fs.delete(path, false)
    }

    val fdos = fs.create(path)
    val out = new PrintWriter(fdos)
    try {
      val s = (layerId, value).toJson.toString()
      out.println(s)
    } finally {
      out.close()
      fdos.close()
    }
  }

  def layerExists(layerId: LayerId): Boolean = {
    val path = attributePath(layerId, AttributeStore.Fields.metaData)
    val fs = path.getFileSystem(hadoopConfiguration)
    fs.exists(path)
  }

  def delete(layerId: LayerId): Unit =
    _delete(layerId, new Path(s"${layerId.name}___${layerId.zoom}___*.json"))

  def delete(layerId: LayerId, attributeName: String): Unit =
    _delete(layerId, new Path(s"${layerId.name}___${layerId.zoom}___${attributeName}.json"))

  def copy(from: LayerId, to: LayerId): Unit = _processFiles(from, to)(HdfsUtils.copyPath)

<<<<<<< HEAD
  def move(from: LayerId, to: LayerId) = _processFiles(from, to)(HdfsUtils.renamePath)

=======
    HdfsUtils
      .listFiles(new Path(attributeDir, pattern), hadoopConfiguration)
      .foreach { file =>
        HdfsUtils.copyPath(
          file,
          new Path(
            attributeDir,
            file.getName
              .replace(
                s"${from.name}___${from.zoom}___",
                s"${to.name}___${to.zoom}___"
              )
          ),
          hadoopConfiguration
        )
      }
  }
>>>>>>> 04c52eab
}

object HadoopAttributeStore {
  def apply(rootPath: Path, config: Configuration): HadoopAttributeStore =
    new HadoopAttributeStore(config, rootPath)

  def apply(rootPath: Path)(implicit sc: SparkContext): HadoopAttributeStore =
    new HadoopAttributeStore(sc.hadoopConfiguration, rootPath)
}<|MERGE_RESOLUTION|>--- conflicted
+++ resolved
@@ -55,8 +55,6 @@
           hadoopConfiguration
         )
       }
-
-    clearCache()
   }
 
   def attributeWildcard(attributeName: String): Path = 
@@ -127,28 +125,8 @@
 
   def copy(from: LayerId, to: LayerId): Unit = _processFiles(from, to)(HdfsUtils.copyPath)
 
-<<<<<<< HEAD
   def move(from: LayerId, to: LayerId) = _processFiles(from, to)(HdfsUtils.renamePath)
 
-=======
-    HdfsUtils
-      .listFiles(new Path(attributeDir, pattern), hadoopConfiguration)
-      .foreach { file =>
-        HdfsUtils.copyPath(
-          file,
-          new Path(
-            attributeDir,
-            file.getName
-              .replace(
-                s"${from.name}___${from.zoom}___",
-                s"${to.name}___${to.zoom}___"
-              )
-          ),
-          hadoopConfiguration
-        )
-      }
-  }
->>>>>>> 04c52eab
 }
 
 object HadoopAttributeStore {
