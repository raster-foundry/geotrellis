<<<<<<< HEAD
/**
 * ************************************************************************
=======
/*
>>>>>>> a856a829
 * Copyright (c) 2014 DigitalGlobe.
 *
 * Licensed under the Apache License, Version 2.0 (the "License");
 * you may not use this file except in compliance with the License.
 * You may obtain a copy of the License at
 *
 * http://www.apache.org/licenses/LICENSE-2.0
 *
 * Unless required by applicable law or agreed to in writing, software
 * distributed under the License is distributed on an "AS IS" BASIS,
 * WITHOUT WARRANTIES OR CONDITIONS OF ANY KIND, either express or implied.
 * See the License for the specific language governing permissions and
 * limitations under the License.
<<<<<<< HEAD
 * ************************************************************************
=======
>>>>>>> a856a829
 */

package geotrellis.spark.cmd
import geotrellis._
import geotrellis.data.GeoTiff
import geotrellis.data.GeoTiff.Metadata
import geotrellis.raster.RasterData
import geotrellis.spark.formats.ArgWritable
import geotrellis.spark.formats.TileIdWritable
import geotrellis.spark.metadata.PyramidMetadata
import geotrellis.spark.rdd.RasterSplitGenerator
import geotrellis.spark.rdd.TileIdPartitioner
import geotrellis.spark.tiling.TmsTiling
import geotrellis.spark.utils.HdfsUtils
import geotrellis.spark.utils.SparkUtils

import org.apache.hadoop.fs.Path
import org.apache.hadoop.io.MapFile
import org.apache.hadoop.io.SequenceFile
import org.apache.spark.Logging
import org.geotools.coverage.grid.GridCoverage2D

import java.awt.image.DataBufferByte
import java.awt.image.DataBufferDouble
import java.awt.image.DataBufferFloat
import java.awt.image.DataBufferInt
import java.awt.image.DataBufferShort
import java.net.URL

import com.quantifind.sumac.ArgMain

/**
 * @author akini
 *
 * Ingest GeoTIFFs into ArgWritable.
 *
 * Ingest --input <path-to-tiffs> --output <path-to-raster> --sparkMaster <spark-master-ip>
 *
 * e.g., Ingest --input file:///home/akini/test/small_files/all-ones.tif --output file:///tmp/all-ones
 *
 * Constraints:
 *
 * --input <path-to-tiffs> - this can either be a directory or a single tiff file and has to be on the local fs.
 * Currently, mosaicing is not implemented so only the single tiff file case is tested
 *
 * --output <path-to-raster> - this can be either on hdfs (hdfs://) or local fs (file://). If the directory
 * already exists, it is deleted
 *
 *
 * Outstanding issues:
 * 1. Mosaicing overlapping tiles
 *
 */
object Ingest extends ArgMain[CommandArguments] with Logging {

  final val DefaultProjection = "EPSG:4326"
  System.setProperty("com.sun.media.jai.disableMediaLib", "true")

  //var dumpDir: String = null

  def main(args: CommandArguments) {
    val inPath = new Path(args.input)
    val outPath = new Path(args.output)

    /*dumpDir = args.dumpDir
    logInfo(s"Deleting and creating dump directory: $dumpDir")
    val dir = new File(dumpDir)
    dir.delete()
    dir.mkdirs()*/

    val conf = SparkUtils.createHadoopConfiguration

    val (files, meta) = PyramidMetadata.fromTifFiles(inPath, conf)
    println("------- FILES ------")
    println(files.mkString("\n"))
    println("\n\n\n")
    println("------- META ------")
    println(meta)

    val tiles = files.flatMap(file => tiffToTiles(file, meta))

    logInfo(s"Deleting and creating output path: $outPath")
    val outFs = outPath.getFileSystem(conf)
    outFs.delete(outPath, true)
    outFs.mkdirs(outPath)

    logInfo("Saving metadata: ")
    logInfo(meta.toString)
    meta.save(outPath, conf)

    val outPathWithZoom = new Path(outPath, meta.maxZoomLevel.toString)
    logInfo(s"Creating Output Path With Zoom: $outPathWithZoom")
    outFs.mkdirs(outPathWithZoom)

    val tileExtent = meta.metadataForBaseZoom.tileExtent
    val (zoom, tileSize, rasterType) = (meta.maxZoomLevel, meta.tileSize, meta.rasterType)
    val splitGenerator = RasterSplitGenerator(tileExtent, zoom,
      TmsTiling.tileSizeBytes(tileSize, rasterType),
      HdfsUtils.blockSize(conf))

    val partitioner = TileIdPartitioner(splitGenerator, outPathWithZoom, conf)

    logInfo("Saving splits: " + partitioner)

    val key = new TileIdWritable()

    // open as many writers as number of partitions
    def openWriters(num: Int) = {
      val writers = new Array[MapFile.Writer](num)
      for (i <- 0 until num) {
        val mapFilePath = new Path(outPathWithZoom, f"part-${i}%05d")

        writers(i) = new MapFile.Writer(conf, outFs, mapFilePath.toUri.toString,
          classOf[TileIdWritable], classOf[ArgWritable], SequenceFile.CompressionType.NONE)

      }
      writers
    }

    conf.set("io.map.index.interval", "1")
    val writers = openWriters(partitioner.numPartitions)
    try {
      tiles.foreach {
        case (tileId, tile) => {
          key.set(tileId)
          writers(partitioner.getPartition(key)).append(key, ArgWritable.fromRasterData(tile.toArrayRaster.data))
          //logInfo(s"Saved tileId=${tileId},partition=${partitioner.getPartition(key)}")
        }
      }
    }
    finally {
      writers.foreach(_.close)
    }
    logInfo(s"Done saving ${tiles.length} tiles")
  }

  private def tiffToTiles(file: Path, pyMeta: PyramidMetadata): List[(Long, Raster)] = {
    val url = new URL(file.toUri().toString())
    val image = GeoTiff.getGridCoverage2D(url)
    val imageMeta = GeoTiff.getMetadata(url).get
    val (zoom, tileSize, rasterType, nodata) =
      (pyMeta.maxZoomLevel, pyMeta.tileSize, pyMeta.rasterType, pyMeta.nodata)

    val raster = warp(image, imageMeta, pyMeta)

    val tileExtent = pyMeta.metadataForBaseZoom.tileExtent
    val tiles = for {
      ty <- tileExtent.ymin to tileExtent.ymax
      tx <- tileExtent.xmin to tileExtent.xmax
      tileId = TmsTiling.tileId(tx, ty, zoom)
      extent = TmsTiling.tileToExtent(tx, ty, zoom, tileSize)
      cropRasterTmp = CroppedRaster(raster, extent)
      // TODO - do away with the second crop. It is put in as workaround for the case when 
      // CroppedRaster's translation from Extent to gridBounds ends up giving us an extra row/col
      cropRaster = CroppedRaster(cropRasterTmp, GridBounds(0, 0, tileSize - 1, tileSize - 1))
    } yield (tileId, cropRaster)

    /* debugging stuff 
     
     def dump = {
      logInfo("-------------- dumping data for debugging purposes -------------")
      logInfo(s"first, dumping the original raster before warping to ${dumpDir}/original.tif")
      GeoTiffWriter.write(s"$dumpDir/original.tif", r, pyMeta.nodata)

      logInfo(s"now, dumping the warped raster to ${dumpDir}/warped.tif")
      GeoTiffWriter.write(s"$dumpDir/warped.tif", wr, pyMeta.nodata)

      logInfo(s"finally, dumping the tiles to ${dumpDir}/tile-[tileId].tif")
      tiles.foreach {
        case (tileId, cr1, cr2) => {
          val (tx, ty) = TmsTiling.tileXY(tileId, zoom)
          GeoTiffWriter.write(s"${dumpDir}/tile-${tileId}.tif", cr2, pyMeta.nodata)
          logInfo(s"---------tx: $tx, ty: $ty file: tile-${tileId}.tif: cr1: rows=${cr1.rows}, cols=${cr1.cols}, rdLen=${cr1.toArrayRaster.data.length}, cr2: rows=${cr2.rows}, cols=${cr2.cols}, rdLen=${cr2.toArrayRaster.data.length}")
        }
      }
      logInfo("-------------- end dumping data for debugging purposes -------------")

    }
    dump
    
    end debugging stuff */

    tiles.toList
  }

  private def warp(image: GridCoverage2D, imgMeta: Metadata, pyMeta: PyramidMetadata): Raster = {

    val (pixelWidth, pixelHeight) = imgMeta.pixels

    val (zoom, tileSize, rasterType, nodata) =
      (pyMeta.maxZoomLevel, pyMeta.tileSize, pyMeta.rasterType, pyMeta.nodata)

    def buildRaster = {
      val extent = Extent(imgMeta.bounds.getLowerCorner.getOrdinate(0),
        imgMeta.bounds.getLowerCorner.getOrdinate(1),
        imgMeta.bounds.getUpperCorner.getOrdinate(0),
        imgMeta.bounds.getUpperCorner.getOrdinate(1))
      val re = RasterExtent(extent, pixelWidth, pixelHeight)
      val rawDataBuff = image.getRenderedImage().getData().getDataBuffer()
      val rd = rasterType match {
        case TypeDouble => RasterData(rawDataBuff.asInstanceOf[DataBufferDouble].getData(), tileSize, tileSize)
        case TypeFloat  => RasterData(rawDataBuff.asInstanceOf[DataBufferFloat].getData(), tileSize, tileSize)
        case TypeInt    => RasterData(rawDataBuff.asInstanceOf[DataBufferInt].getData(), tileSize, tileSize)
        case TypeShort  => RasterData(rawDataBuff.asInstanceOf[DataBufferShort].getData(), tileSize, tileSize)
        case TypeByte   => RasterData(rawDataBuff.asInstanceOf[DataBufferByte].getData(), tileSize, tileSize)
        case _          => sys.error("Unrecognized AWT type - " + rasterType)
      }
      val trd = NoDataHandler.removeUserNoData(rd, nodata)
      Raster(trd, re)
    }

    val origRaster = buildRaster
    val res = TmsTiling.resolution(zoom, tileSize)
    val newRe = RasterExtent(origRaster.rasterExtent.extent, res, res)
    //println(s"re: ${re},newRe: ${newRe}")
    //val start = System.currentTimeMillis
    //println(s"[extent,cols,rows,cellwidth,cellheight,rdLen,bufLen]: ")
    //println(s"Before Warp: [${r.rasterExtent},${r.cols},${r.rows},${r.rasterExtent.cellwidth},${r.rasterExtent.cellheight},${r.toArrayRaster.data.length},${rawDataBuff.asInstanceOf[DataBufferFloat].getData().length}]")
    val warpRaster = origRaster.warp(newRe)
    //val end = System.currentTimeMillis
    //println(s"After Warp: [${wr.rasterExtent},${wr.cols},${wr.rows},${wr.rasterExtent.cellwidth},cellheight=${wr.rasterExtent.cellheight},${wr.toArrayRaster.data.length}]")
    //println(s"Warp operation took ${end - start} ms.")
    warpRaster
  }

  /* debugging only */
  private def inspect(tile: GridCoverage2D): Unit = {
    val env = tile.getEnvelope()
    val r = tile.getRenderedImage().getData()
    for {
      py <- 0 until r.getHeight()
      if (py < 10)
      px <- 0 until r.getWidth()
      if (px < 10)
    } {
      val d = r.getSampleFloat(px, py, 0)
      println(s"($px,$py)=$d")
    }
  }
}<|MERGE_RESOLUTION|>--- conflicted
+++ resolved
@@ -1,9 +1,4 @@
-<<<<<<< HEAD
-/**
- * ************************************************************************
-=======
 /*
->>>>>>> a856a829
  * Copyright (c) 2014 DigitalGlobe.
  *
  * Licensed under the Apache License, Version 2.0 (the "License");
@@ -17,10 +12,6 @@
  * WITHOUT WARRANTIES OR CONDITIONS OF ANY KIND, either express or implied.
  * See the License for the specific language governing permissions and
  * limitations under the License.
-<<<<<<< HEAD
- * ************************************************************************
-=======
->>>>>>> a856a829
  */
 
 package geotrellis.spark.cmd
