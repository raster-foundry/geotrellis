package geotrellis.spark.op.zonal

import geotrellis.spark._
import geotrellis.spark.io.hadoop._
import geotrellis.spark.testfiles._

import geotrellis.raster._
import geotrellis.raster.op.zonal._

import geotrellis.vector._

import org.scalatest.FunSpec

import collection.immutable.HashMap

class PercentageSpec extends FunSpec
    with TestEnvironment
    with TestFiles
    with RasterRDDMatchers
    with OnlyIfCanRunSpark
    with RasterRDDBuilders {

  describe("Percentage Zonal Operation") {

    ifCanRunSpark {

      it("gives correct percentage for example raster rdds") {
        val rdd = createRasterRDD(
          sc,
          ArrayTile(Array(
            1, 2, 2,  2, 3, 1,  6, 5, 1,
            1, 2, 2,  2, 3, 6,  6, 5, 5,

            1, 3, 5,  3, 6, 6,  6, 5, 5,
            3, 1, 5,  6, 6, 6,  6, 6, 2,

            7, 7, 5,  6, 1, 3,  3, 3, 2,
            7, 7, 5,  5, 5, 4,  3, 4, 2,

            7, 7, 5,  5, 5, 4,  3, 4, 2,
            7, 2, 2,  5, 4, 4,  3, 4, 4), 9, 8),
          TileLayout(3, 4, 3, 2)
        )

        val zonesRDD = createRasterRDD(
          sc,
          ArrayTile(Array(
            1, 1, 1,  4, 4, 4,  5, 6, 6,
            1, 1, 1,  4, 4, 5,  5, 6, 6,

            1, 1, 2,  4, 5, 5,  5, 6, 6,
            1, 2, 2,  3, 3, 3,  3, 3, 3,

            2, 2, 2,  3, 3, 3,  3, 3, 3,
            2, 2, 2,  7, 7, 7,  7, 8, 8,

            2, 2, 2,  7, 7, 7,  7, 8, 8,
            2, 2, 2,  7, 7, 7,  7, 8, 8), 9, 8),
          TileLayout(3, 4, 3, 2)
        )

<<<<<<< HEAD
        val expected = Map(
          1 -> Map(
            1 -> 33,
            2 -> 45,
            3 -> 22
          ),
          2 -> Map(
            7 -> 47,
            2 -> 13,
            5 -> 33,
            1 ->  7
          ),
          3 -> Map(
            1 -> 8,
            6 -> 50,
            3 -> 25,
            2 -> 17
          ),
          4 -> Map(
            1 -> 17,
            2 -> 33,
            3 -> 50
          ),
          5 -> Map(
            6 -> 100
          ),
          6 -> Map(
            1 -> 17,
            5 -> 83
          ),
          7 -> Map(
            3 -> 25,
            4 -> 33,
            5 -> 42
          ),
          8 -> Map(
            2 -> 33,
            4 -> 67
          )
        )
=======
        val actual = rdd.zonalPercentage(zonesRDD).stitch
        val expected = rdd.stitch.zonalPercentage(zonesRDD.stitch)

        (actual.cols, actual.rows) should be (expected.cols, expected.rows)
>>>>>>> 4f627f3a

        val (cols, rows) = (actual.cols, actual.rows)

        for(col <- 0 until cols) {
          for(row <- 0 until rows) {
            val actualValue = actual.getDouble(col, row)
            val expectedValue = expected.getDouble(col, row)
            actualValue should be (expectedValue)
          }
        }
      }

    }

  }

}<|MERGE_RESOLUTION|>--- conflicted
+++ resolved
@@ -59,53 +59,10 @@
           TileLayout(3, 4, 3, 2)
         )
 
-<<<<<<< HEAD
-        val expected = Map(
-          1 -> Map(
-            1 -> 33,
-            2 -> 45,
-            3 -> 22
-          ),
-          2 -> Map(
-            7 -> 47,
-            2 -> 13,
-            5 -> 33,
-            1 ->  7
-          ),
-          3 -> Map(
-            1 -> 8,
-            6 -> 50,
-            3 -> 25,
-            2 -> 17
-          ),
-          4 -> Map(
-            1 -> 17,
-            2 -> 33,
-            3 -> 50
-          ),
-          5 -> Map(
-            6 -> 100
-          ),
-          6 -> Map(
-            1 -> 17,
-            5 -> 83
-          ),
-          7 -> Map(
-            3 -> 25,
-            4 -> 33,
-            5 -> 42
-          ),
-          8 -> Map(
-            2 -> 33,
-            4 -> 67
-          )
-        )
-=======
         val actual = rdd.zonalPercentage(zonesRDD).stitch
         val expected = rdd.stitch.zonalPercentage(zonesRDD.stitch)
 
         (actual.cols, actual.rows) should be (expected.cols, expected.rows)
->>>>>>> 4f627f3a
 
         val (cols, rows) = (actual.cols, actual.rows)
 
