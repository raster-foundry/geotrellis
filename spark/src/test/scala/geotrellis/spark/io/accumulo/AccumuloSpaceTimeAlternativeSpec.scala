--- conflicted
+++ resolved
@@ -7,20 +7,13 @@
 import geotrellis.spark._
 import geotrellis.spark.io._
 import geotrellis.spark.io.avro.codecs._
-import org.apache.spark.rdd.RDD
 
 class AccumuloSpaceTimeAlternativeSpec
   extends PersistenceSpec[SpaceTimeKey, Tile]
           with OnlyIfCanRunSpark
           with TestEnvironment with TestFiles
           with CoordinateSpaceTimeTests
-<<<<<<< HEAD
-          with LayerUpdateSpaceTimeTileTests
-          with LayerCopySpaceTimeTileTests
-          with LayerMoveSpaceTimeTileTests {
-=======
           with LayerUpdateSpaceTimeTileTests {
->>>>>>> 1284e192
   type Container = RasterRDD[SpaceTimeKey]
 
   override val layerId = LayerId(name, 1)
