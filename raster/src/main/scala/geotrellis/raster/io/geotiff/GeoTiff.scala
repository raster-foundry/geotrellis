--- conflicted
+++ resolved
@@ -6,13 +6,9 @@
 import geotrellis.vector.Extent
 import geotrellis.proj4.CRS
 
-<<<<<<< HEAD
-trait GeoTiff {
+trait GeoTiffData {
   val cellType: CellType
 
-=======
-trait GeoTiffData {
->>>>>>> 35a81992
   def imageData: GeoTiffImageData
   def extent: Extent
   def crs: CRS
